--- conflicted
+++ resolved
@@ -65,7 +65,7 @@
 void * active_connection;
 hfp_connection_t * hfp_context;
 
-void (*registered_rfcomm_packet_handler)(void * connection, uint8_t packet_type, uint16_t channel, uint8_t *packet, uint16_t size);
+void (*registered_rfcomm_packet_handler)(uint8_t packet_type, uint16_t channel, uint8_t *packet, uint16_t size);
 void (*registered_sdp_app_callback)(sdp_query_event_t * event, void * context);
 
 uint8_t * get_rfcomm_payload(){
@@ -121,15 +121,12 @@
     }
     printf("\n");
 }
-<<<<<<< HEAD
-=======
 
 extern "C" void l2cap_init(void){}
 
-extern "C" void l2cap_register_packet_handler(void (*handler)(void * connection, uint8_t packet_type, uint16_t channel, uint8_t *packet, uint16_t size)){
-}
-
->>>>>>> ff8878fd
+extern "C" void l2cap_register_packet_handler(void (*handler)(uint8_t packet_type, uint16_t channel, uint8_t *packet, uint16_t size)){
+}
+
 
 int  rfcomm_send_internal(uint16_t rfcomm_cid, uint8_t *data, uint16_t len){
 	if (strncmp((char*)data, "AT", 2) == 0){
@@ -162,7 +159,7 @@
     bt_store_16(event,  pos, 0);   pos += 2; // tx_packet_length
 
     event[pos++] = 0; // air_mode
-    (*registered_rfcomm_packet_handler)(active_connection, HCI_EVENT_PACKET, 0, event, sizeof(event));
+    (*registered_rfcomm_packet_handler)(HCI_EVENT_PACKET, 0, event, sizeof(event));
 }
 
 int hci_send_cmd(const hci_cmd_t *cmd, ...){
@@ -203,9 +200,8 @@
 }
 
 
-void rfcomm_create_channel_internal(void * connection, bd_addr_t addr, uint8_t channel){
+uint8_t rfcomm_create_channel(bd_addr_t addr, uint8_t channel, uint16_t * out_cid){
 	// RFCOMM_EVENT_OPEN_CHANNEL_COMPLETE
-	active_connection = connection;
     uint8_t event[16];
     uint8_t pos = 0;
     event[pos++] = RFCOMM_EVENT_OPEN_CHANNEL_COMPLETE;
@@ -221,7 +217,12 @@
 	
 	bt_store_16(event, pos, rfcomm_cid); pos += 2;       // channel ID
 	bt_store_16(event, pos, 200); pos += 2;   // max frame size
-    (*registered_rfcomm_packet_handler)(active_connection, HCI_EVENT_PACKET, 0, (uint8_t *) event, pos);
+    (*registered_rfcomm_packet_handler)(HCI_EVENT_PACKET, 0, (uint8_t *) event, pos);
+
+    if (out_cid){
+        *out_cid = rfcomm_cid;
+    }
+    return 0;
 }
 
 int rfcomm_can_send_packet_now(uint16_t rfcomm_cid){
@@ -233,15 +234,16 @@
 	event[0] = RFCOMM_EVENT_CHANNEL_CLOSED;
     event[1] = sizeof(event) - 2;
     bt_store_16(event, 2, rfcomm_cid);
-    (*registered_rfcomm_packet_handler)(active_connection, HCI_EVENT_PACKET, 0, (uint8_t *) event, sizeof(event));
-}
-
-void rfcomm_register_packet_handler(void (*handler)(void * connection, uint8_t packet_type, uint16_t channel, uint8_t *packet, uint16_t size)){
+    (*registered_rfcomm_packet_handler)(HCI_EVENT_PACKET, 0, (uint8_t *) event, sizeof(event));
+}
+
+void rfcomm_register_packet_handler(void (*handler)(uint8_t packet_type, uint16_t channel, uint8_t *packet, uint16_t size)){
 	registered_rfcomm_packet_handler = handler;
 }
 
-void rfcomm_register_service_internal(void * connection, uint8_t channel, uint16_t max_frame_size){
-	printf("rfcomm_register_service_internal\n");
+uint8_t rfcomm_register_service(uint8_t channel, uint16_t max_frame_size){
+	printf("rfcomm_register_service\n");
+    return 0;
 }
 
 
@@ -254,29 +256,6 @@
 	printf("rfcomm_accept_connection_internal \n");
 }
 
-<<<<<<< HEAD
-
-void inject_rfcomm_command_to_hf(uint8_t * data, int len){
-    if (memcmp((char*)data, "AT", 2) == 0) return;
-    
-    prepare_rfcomm_buffer(data, len);
-    if (data[0] == '+' || (data[0] == 'O' && data[1] == 'K')){
-        printf("Send cmd to HF state machine: %s\n", data);
-    } else {
-        printf("Trigger HF state machine - %s", data);
-    }
-    (*registered_rfcomm_packet_handler)(active_connection, RFCOMM_DATA_PACKET, rfcomm_cid, (uint8_t *) &rfcomm_payload[0], rfcomm_payload_len);
-}
-
-void inject_rfcomm_command_to_ag(uint8_t * data, int len){
-    if (data[0] == '+') return;
-    
-    prepare_rfcomm_buffer(data, len);
-    if (memcmp((char*)data, "AT", 2) == 0){
-        printf("Send cmd to AG state machine: %s\n", data);
-    } else {
-        printf("Trigger AG state machine - %s", data);
-=======
 void run_loop_add_timer(timer_source_t *timer){
 }
 
@@ -297,12 +276,12 @@
     event[2] = 0; // status = OK
     bt_store_16(event, 3, handle);
     event[5] = reason;
-    (*registered_rfcomm_packet_handler)(active_connection, HCI_EVENT_PACKET, 0, event, sizeof(event));
-}
-
-le_command_status_t gap_disconnect(hci_con_handle_t handle){
+    (*registered_rfcomm_packet_handler)(HCI_EVENT_PACKET, 0, event, sizeof(event));
+}
+
+uint8_t gap_disconnect(hci_con_handle_t handle){
     hci_emit_disconnection_complete(handle, 0);
-    return BLE_PERIPHERAL_OK;
+    return 0;
 }
 
 uint16_t hci_get_sco_voice_setting(){
@@ -317,9 +296,8 @@
         printf("Send cmd to HF state machine: %s\n", data);
     } else {
         printf("Trigger HF state machine - %s", data);
->>>>>>> ff8878fd
-    }
-    (*registered_rfcomm_packet_handler)(active_connection, RFCOMM_DATA_PACKET, rfcomm_cid, (uint8_t *) &rfcomm_payload[0], rfcomm_payload_len);
+    }
+    (*registered_rfcomm_packet_handler)(RFCOMM_DATA_PACKET, rfcomm_cid, (uint8_t *) &rfcomm_payload[0], rfcomm_payload_len);
 }
 
 void inject_rfcomm_command_to_ag(uint8_t * data, int len){
@@ -331,7 +309,7 @@
     } else {
         printf("Trigger AG state machine - %s", data);
     }
-    (*registered_rfcomm_packet_handler)(active_connection, RFCOMM_DATA_PACKET, rfcomm_cid, (uint8_t *) &rfcomm_payload[0], rfcomm_payload_len);
-}
-
-
+    (*registered_rfcomm_packet_handler)( RFCOMM_DATA_PACKET, rfcomm_cid, (uint8_t *) &rfcomm_payload[0], rfcomm_payload_len);
+}
+
+
