/*
 * Copyright (C) 2014 BlueKitchen GmbH
 *
 * Redistribution and use in source and binary forms, with or without
 * modification, are permitted provided that the following conditions
 * are met:
 *
 * 1. Redistributions of source code must retain the above copyright
 *    notice, this list of conditions and the following disclaimer.
 * 2. Redistributions in binary form must reproduce the above copyright
 *    notice, this list of conditions and the following disclaimer in the
 *    documentation and/or other materials provided with the distribution.
 * 3. Neither the name of the copyright holders nor the names of
 *    contributors may be used to endorse or promote products derived
 *    from this software without specific prior written permission.
 * 4. Any redistribution, use, or modification is done solely for
 *    personal benefit and not for any commercial purpose or for
 *    monetary gain.
 *
 * THIS SOFTWARE IS PROVIDED BY BLUEKITCHEN GMBH AND CONTRIBUTORS
 * ``AS IS'' AND ANY EXPRESS OR IMPLIED WARRANTIES, INCLUDING, BUT NOT
 * LIMITED TO, THE IMPLIED WARRANTIES OF MERCHANTABILITY AND FITNESS
 * FOR A PARTICULAR PURPOSE ARE DISCLAIMED. IN NO EVENT SHALL MATTHIAS
 * RINGWALD OR CONTRIBUTORS BE LIABLE FOR ANY DIRECT, INDIRECT,
 * INCIDENTAL, SPECIAL, EXEMPLARY, OR CONSEQUENTIAL DAMAGES (INCLUDING,
 * BUT NOT LIMITED TO, PROCUREMENT OF SUBSTITUTE GOODS OR SERVICES; LOSS
 * OF USE, DATA, OR PROFITS; OR BUSINESS INTERRUPTION) HOWEVER CAUSED
 * AND ON ANY THEORY OF LIABILITY, WHETHER IN CONTRACT, STRICT LIABILITY,
 * OR TORT (INCLUDING NEGLIGENCE OR OTHERWISE) ARISING IN ANY WAY OUT OF
 * THE USE OF THIS SOFTWARE, EVEN IF ADVISED OF THE POSSIBILITY OF
 * SUCH DAMAGE.
 *
 * Please inquire about commercial licensing options at 
 * contact@bluekitchen-gmbh.com
 *
 */
 
// *****************************************************************************
//
// HFP Test Sequences
//
// *****************************************************************************

#include <stdint.h>
#include <stdio.h>
#include <stdlib.h>
#include <string.h>

#include "test_sequences.h"


#define TEST_SEQUENCE(name) { (char**)name, sizeof(name) / sizeof(char *)}

/* Service Level Connection (slc) test sequences */

// with codec negotiation feature
const char * slc_test1[] = {
    "AT+BRSF=438",
    "+BRSF:1007", 
    "OK",
    "AT+BAC=1,2", 
    "OK",
    "AT+CIND=?",
    "+CIND:(\"service\",(0,1)),(\"call\",(0,1)),(\"callsetup\",(0,3)),(\"battchg\",(0,5)),(\"signal\",(0,5)),(\"roam\",(0,1)),(\"callheld\",(0,2))",
    "OK",
    "AT+CIND?",
    "+CIND:1,0,0,3,5,0,0",
    "OK",
    "AT+CMER=3,0,0,1",
    "OK",
    "AT+CHLD=?",
    "+CHLD:(1,1x,2,2x,3)",
    "OK"
};

// without codec negotiation feature
const char * slc_test2[] = {
    "AT+BRSF=438",
    "+BRSF:495", 
    "OK",
    "AT+CIND=?",
    "+CIND:(\"service\",(0,1)),(\"call\",(0,1)),(\"callsetup\",(0,3)),(\"battchg\",(0,5)),(\"signal\",(0,5)),(\"roam\",(0,1)),(\"callheld\",(0,2))",
    "OK",
    "AT+CIND?",
    "+CIND:1,0,0,3,5,0,0",
    "OK",
    "AT+CMER=3,0,0,1",
    "OK",
    "AT+CHLD=?",
    "+CHLD:(1,1x,2,2x,3)",
    "OK"
};

hfp_test_item_t slc_tests[] = {
    TEST_SEQUENCE(slc_test1),
    TEST_SEQUENCE(slc_test2)
};

/* Service Level Connection (slc) common commands */
const char * slc_cmds_test1[] = {
    "AT+BAC=1,3", 
    "OK"
};

hfp_test_item_t slc_cmds_tests[] = {
    TEST_SEQUENCE(slc_cmds_test1)
};

/* Codecs Connection (cc) test sequences */
const char * cc_test1[] = {
    "AT+BCC", 
    "OK",
    "NOP",
    "+BCS:1",
    "AT+BCS=1",
    "OK"
};

const char * cc_test2[] = {
    "AT+BAC=1,2", 
    "OK",
    "AT+BCC",
    "OK",
    "NOP",
    "BCS:1",
    "AT+BCS=1",
    "OK"
};


const char * cc_test3[] = {
    "AT+BAC=1,2", 
    "OK",
    "AT+BCC",
    "OK",
    "NOP",
    "+BCS:1",
    "AT+BAC=2,3", 
    "OK",
    "NOP",
    "+BCS:3",
    "AT+BCS=3",
    "OK"
};

const char * cc_test4[] = {
    "AT+BCC", 
    "OK",
    "NOP",
    "+BCS:1",
    "AT+BAC=2,3", 
    "OK",
    "NOP",
    "+BCS:3",
    "AT+BCS=3",
    "OK"
};


hfp_test_item_t cc_tests[] = {
    TEST_SEQUENCE(cc_test1),
    TEST_SEQUENCE(cc_test2),
    TEST_SEQUENCE(cc_test3),
    TEST_SEQUENCE(cc_test4)
<<<<<<< HEAD
=======
};

/* Incoming call sequence */
const char * ic_test1[] = {
    "+CIEV:3,1",
    "NOP",
    "BCS:1",
    "AT+BCS=1",
    "OK",
    "NOP"
};

const char * ic_alert_test1[] = {
    "NOP",
    "ATA",
    "OK",
    "NOP",
    "+CIEV:2,1", // call = 1
    "NOP",
    "+CIEV:3,0", 
};

const char * ic_ag_terminates_call[] = {
    // AG terminates call
    "+CIEV:2,0"  
};

const char * ic_hf_terminates_call[] = {
    // HF terminates call
    "NOP",
    "AT+CHUP",
    "OK",
    "NOP",
    "+CIEV:2,0"  
};

hfp_test_item_t ic_tests[] = {
    TEST_SEQUENCE(ic_test1)
>>>>>>> ff8878fd
};



//////////////

static int test_item_size = sizeof(hfp_test_item_t);

// SLC
hfp_test_item_t * hfp_slc_tests(){ return slc_tests;}
int slc_tests_size(){ return sizeof(slc_tests)/test_item_size;}

char ** default_slc_setup() { return (char **)slc_test1;}
int default_slc_setup_size(){ return sizeof(slc_test1)/sizeof(char*);}

// SLC commands
hfp_test_item_t * hfp_slc_cmds_tests(){ return slc_cmds_tests;}
int slc_cmds_tests_size(){ return sizeof(slc_cmds_tests)/test_item_size;}

char ** default_slc_cmds_setup() { return (char **)slc_cmds_test1;}
int default_slc_cmds_setup_size(){ return sizeof(slc_cmds_test1)/sizeof(char*);}

// CC
hfp_test_item_t * hfp_cc_tests(){ return cc_tests;}
<<<<<<< HEAD
int cc_tests_size(){ return sizeof(cc_tests) /test_item_size;
}
char ** default_cc_setup() { return (char **)cc_test1;}
int default_cc_setup_size(){ return sizeof(cc_test1)/sizeof(char*);}


=======
int cc_tests_size(){ return sizeof(cc_tests) /test_item_size;}

char ** default_cc_setup() { return (char **)cc_test1;}
int default_cc_setup_size(){ return sizeof(cc_test1)/sizeof(char*);}

// IC
char ** default_ic_setup() { return (char **)ic_test1;}
int default_ic_setup_size(){ return sizeof(ic_test1)/sizeof(char*);}

char ** alert_ic_setup() { return (char **)ic_alert_test1;}
int alert_ic_setup_size(){ return sizeof(ic_alert_test1)/sizeof(char*);}


char ** terminate_ic_ag_setup() { return (char **)ic_ag_terminates_call;}
int terminate_ic_ag_setup_size(){ return sizeof(ic_ag_terminates_call)/sizeof(char*);}

char ** terminate_ic_hf_setup() { return (char **)ic_hf_terminates_call;}
int terminate_ic_hf_setup_size(){ return sizeof(ic_hf_terminates_call)/sizeof(char*);}
>>>>>>> ff8878fd
 <|MERGE_RESOLUTION|>--- conflicted
+++ resolved
@@ -162,8 +162,6 @@
     TEST_SEQUENCE(cc_test2),
     TEST_SEQUENCE(cc_test3),
     TEST_SEQUENCE(cc_test4)
-<<<<<<< HEAD
-=======
 };
 
 /* Incoming call sequence */
@@ -202,7 +200,6 @@
 
 hfp_test_item_t ic_tests[] = {
     TEST_SEQUENCE(ic_test1)
->>>>>>> ff8878fd
 };
 
 
@@ -227,14 +224,6 @@
 
 // CC
 hfp_test_item_t * hfp_cc_tests(){ return cc_tests;}
-<<<<<<< HEAD
-int cc_tests_size(){ return sizeof(cc_tests) /test_item_size;
-}
-char ** default_cc_setup() { return (char **)cc_test1;}
-int default_cc_setup_size(){ return sizeof(cc_test1)/sizeof(char*);}
-
-
-=======
 int cc_tests_size(){ return sizeof(cc_tests) /test_item_size;}
 
 char ** default_cc_setup() { return (char **)cc_test1;}
@@ -253,5 +242,4 @@
 
 char ** terminate_ic_hf_setup() { return (char **)ic_hf_terminates_call;}
 int terminate_ic_hf_setup_size(){ return sizeof(ic_hf_terminates_call)/sizeof(char*);}
->>>>>>> ff8878fd
  