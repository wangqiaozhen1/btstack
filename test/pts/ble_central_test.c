/*
 * Copyright (C) 2014 BlueKitchen GmbH
 *
 * Redistribution and use in source and binary forms, with or without
 * modification, are permitted provided that the following conditions
 * are met:
 *
 * 1. Redistributions of source code must retain the above copyright
 *    notice, this list of conditions and the following disclaimer.
 * 2. Redistributions in binary form must reproduce the above copyright
 *    notice, this list of conditions and the following disclaimer in the
 *    documentation and/or other materials provided with the distribution.
 * 3. Neither the name of the copyright holders nor the names of
 *    contributors may be used to endorse or promote products derived
 *    from this software without specific prior written permission.
 * 4. Any redistribution, use, or modification is done solely for
 *    personal benefit and not for any commercial purpose or for
 *    monetary gain.
 *
 * THIS SOFTWARE IS PROVIDED BY BLUEKITCHEN GMBH AND CONTRIBUTORS
 * ``AS IS'' AND ANY EXPRESS OR IMPLIED WARRANTIES, INCLUDING, BUT NOT
 * LIMITED TO, THE IMPLIED WARRANTIES OF MERCHANTABILITY AND FITNESS
 * FOR A PARTICULAR PURPOSE ARE DISCLAIMED. IN NO EVENT SHALL MATTHIAS
 * RINGWALD OR CONTRIBUTORS BE LIABLE FOR ANY DIRECT, INDIRECT,
 * INCIDENTAL, SPECIAL, EXEMPLARY, OR CONSEQUENTIAL DAMAGES (INCLUDING,
 * BUT NOT LIMITED TO, PROCUREMENT OF SUBSTITUTE GOODS OR SERVICES; LOSS
 * OF USE, DATA, OR PROFITS; OR BUSINESS INTERRUPTION) HOWEVER CAUSED
 * AND ON ANY THEORY OF LIABILITY, WHETHER IN CONTRACT, STRICT LIABILITY,
 * OR TORT (INCLUDING NEGLIGENCE OR OTHERWISE) ARISING IN ANY WAY OUT OF
 * THE USE OF THIS SOFTWARE, EVEN IF ADVISED OF THE POSSIBILITY OF
 * SUCH DAMAGE.
 *
 * Please inquire about commercial licensing options at 
 * contact@bluekitchen-gmbh.com
 *
 */

// *****************************************************************************
//
// BLE Central PTS Test
//
// *****************************************************************************

#include <stdint.h>
#include <stdio.h>
#include <stdlib.h>
#include <string.h>
#include <unistd.h>

#include "btstack_config.h"

#include "ble/ad_parser.h"
#include "ble/att_db.h"
#include "ble/att_server.h"
#include "ble/le_device_db.h"
#include "ble/sm.h"
#include "btstack_debug.h"
#include "btstack_event.h"
#include "btstack_memory.h"
#include "btstack_run_loop.h"
#include "gap.h"
#include "hci.h"
#include "hci_dump.h"
#include "l2cap.h"
#include "stdin_support.h"

// test profile
#include "ble_central_test.h"

// Non standard IXIT
#define PTS_USES_RECONNECTION_ADDRESS_FOR_ITSELF
#define PTS_UUID128_REPRESENTATION

typedef enum {
    CENTRAL_IDLE,
    CENTRAL_W4_NAME_QUERY_COMPLETE,
    CENTRAL_W4_NAME_VALUE,
    CENTRAL_W4_RECONNECTION_ADDRESS_QUERY_COMPLETE,
    CENTRAL_W4_PERIPHERAL_PRIVACY_FLAG_QUERY_COMPLETE,
    CENTRAL_W4_SIGNED_WRITE_QUERY_COMPLETE,
    CENTRAL_W4_PRIMARY_SERVICES,
    CENTRAL_ENTER_SERVICE_UUID_4_DISCOVER_CHARACTERISTICS,
    CENTRAL_ENTER_START_HANDLE_4_DISCOVER_CHARACTERISTICS,
    CENTRAL_ENTER_END_HANDLE_4_DISCOVER_CHARACTERISTICS,
    CENTRAL_W4_CHARACTERISTICS,
    CENTRAL_W4_DISCOVER_CHARACTERISTIC_DESCRIPTORS,
    CENTRAL_W4_READ_CHARACTERISTIC_VALUE_BY_HANDLE,
    CENTRAL_ENTER_HANDLE_4_READ_CHARACTERISTIC_VALUE_BY_UUID,
    CENTRAL_W4_READ_CHARACTERISTIC_VALUE_BY_UUID,
    CENTRAL_ENTER_OFFSET_4_READ_LONG_CHARACTERISTIC_VALUE_BY_HANDLE,
    CENTRAL_W4_READ_LONG_CHARACTERISTIC_VALUE_BY_HANDLE,
    CENTRAL_W4_READ_CHARACTERISTIC_DESCRIPTOR_BY_HANDLE,
    CENTRAL_ENTER_OFFSET_4_READ_LONG_CHARACTERISTIC_DESCRIPTOR_BY_HANDLE,
    CENTRAL_W4_READ_LONG_CHARACTERISTIC_DESCRIPTOR_BY_HANDLE,
    CENTRAL_W4_READ_MULTIPLE_CHARACTERISTIC_VALUES,
    CENTRAL_W4_WRITE_WITHOUT_RESPONSE,
    CENTRAL_W4_WRITE_CHARACTERICISTIC_VALUE,
    CENTRAL_ENTER_HANDLE_4_WRITE_LONG_CHARACTERISTIC_VALUE,
    CENTRAL_W4_WRITE_LONG_CHARACTERISTIC_VALUE,
    CENTRAL_W4_RELIABLE_WRITE,
    CENTRAL_W4_WRITE_CHARACTERISTIC_DESCRIPTOR,
    CENTRAL_ENTER_HANDLE_4_WRITE_LONG_CHARACTERISTIC_DESCRIPTOR,
    CENTRAL_W4_WRITE_LONG_CHARACTERISTIC_DESCRIPTOR,
    CENTRAL_W4_SIGNED_WRITE,

    CENTRAL_W4_ENTER_HANDLE_4_PREPARE_WRITE,
    CENTRAL_W4_ENTER_OFFSET_4_PREPARE_WRITE,

    CENTRAL_GPA_ENTER_UUID,
    CENTRAL_GPA_ENTER_START_HANDLE,
    CENTRAL_GPA_ENTER_END_HANDLE,
    CENTRAL_GPA_W4_RESPONSE,
    CENTRAL_GPA_W4_RESPONSE2,
    CENTRAL_GPA_W4_RESPONSE3,
    CENTRAL_GPA_W4_RESPONSE4,
} central_state_t;

typedef struct advertising_report {
    uint8_t   type;
    uint8_t   event_type;
    uint8_t   address_type;
    bd_addr_t address;
    uint8_t   rssi;
    uint8_t   length;
    uint8_t * data;
} advertising_report_t;

static const uint8_t gpa_format_type_len[] = {
    /* 0x00 */
    1,1,1,1,1,
    /* 0x05 */
    2,2,
    /* 0x07 */
    3,4,6,8,16,
    /* 0x0c */
    1,2,2,3,4,6,8,16,
    /* 0x14 */
    4,8,2,4,4
};

static uint8_t test_irk[] =  { 0x00, 0x00, 0x00, 0x00, 0x00, 0x00, 0x00, 0x00, 0x00, 0x00, 0x00, 0x00, 0x00, 0x00, 0x00, 0x00 };

static int gap_privacy = 0;
static int gap_bondable = 1;
static char gap_device_name[20];
static int gap_connectable = 0;

static char * sm_io_capabilities = NULL;
static int sm_mitm_protection = 0;
static int sm_have_oob_data = 0;
static uint8_t * sm_oob_data_A = (uint8_t *) "0123456789012345"; // = { 0x30...0x39, 0x30..0x35}
static uint8_t * sm_oob_data_B = (uint8_t *) "3333333333333333"; // = { 0x30...0x39, 0x30..0x35}
static int sm_min_key_size = 7;
static uint8_t pts_privacy_flag;

static int ui_passkey = 0;
static int ui_digits_for_passkey = 0;
static int ui_uint16 = 0;
static int ui_uint16_request = 0;
static int ui_uint16_pos = 0;
static int ui_uuid16 = 0;
static int ui_uuid128_request = 0;
static int ui_uuid128_pos     = 0;
static uint8_t ui_uuid128[16];
static int      ui_handles_count;
static int      ui_handles_index;
static uint16_t ui_handles[10];
static uint16_t ui_attribute_handle;
static int      ui_attribute_offset;
static int      ui_value_request = 0;
static uint8_t  ui_value_data[50];
static int      ui_value_pos = 0;
static uint16_t ui_start_handle;
static uint16_t ui_end_handle;
static uint8_t ui_presentation_format[7];
static uint16_t ui_aggregate_handle;
static uint16_t handle = 0;

static bd_addr_t public_pts_address = {0x00, 0x1B, 0xDC, 0x07, 0x32, 0xef};
static int       public_pts_address_type = 0;
static bd_addr_t current_pts_address;
static int       current_pts_address_type;
static int       reconnection_address_set = 0;
static bd_addr_t our_private_address;

static uint16_t pts_signed_write_characteristic_uuid = 0xb00d;
static uint16_t pts_signed_write_characteristic_handle = 0x00b1;
static uint8_t signed_write_value[] = { 0x12 };
static int le_device_db_index;
static sm_key_t signing_csrk;

static central_state_t central_state = CENTRAL_IDLE;
static gatt_client_characteristic_t gap_name_characteristic;
static gatt_client_characteristic_t gap_reconnection_address_characteristic;
static gatt_client_characteristic_t gap_peripheral_privacy_flag_characteristic;
static gatt_client_characteristic_t signed_write_characteristic;
static gatt_client_service_t        service;

static btstack_packet_callback_registration_t hci_event_callback_registration;
static btstack_packet_callback_registration_t sm_event_callback_registration;

static void show_usage(void);
///

static void printUUID(uint8_t * uuid128, uint16_t uuid16){
    if (uuid16){
        printf("%04x",uuid16);
    } else {
        printf("%s", uuid128_to_str(uuid128));
    }
}

static const char * att_errors[] = {
    "OK",
    "Invalid Handle",
    "Read Not Permitted",
    "Write Not Permitted",
    "Invalid PDU",
    "Insufficient Authentication",
    "Request No Supported",
    "Invalid Offset",
    "Insufficient Authorization",
    "Prepare Queue Full",
    "Attribute Not Found",
    "Attribute Not Long",
    "Insufficient Encryption Size",
    "Invalid Attribute Value Length",
    "Unlikely Error",
    "Insufficient Encryption",
    "Unsupported Group Type",
    "Insufficient Resource"
};
static const char * att_error_reserved = "Reserved";
static const char * att_error_application = "Application Error";
static const char * att_error_common_error = "Common Profile and Service Error Codes";
static const char * att_error_timeout = "Timeout";

static const char * att_error_string_for_code(uint8_t code){
    if (code >= 0xe0) return att_error_common_error;
    if (code >= 0xa0) return att_error_reserved;
    if (code >= 0x80) return att_error_application;
    if (code == 0x7f) return att_error_timeout;
    if (code >= 0x12) return att_error_reserved;
    return att_errors[code];
}

const char * ad_event_types[] = {
    "Connectable undirected advertising",
    "Connectable directed advertising",
    "Scannable undirected advertising",
    "Non connectable undirected advertising",
    "Scan Response"
};

static void handle_advertising_event(uint8_t * packet, int size){
    // filter PTS
    bd_addr_t addr;
    gap_event_advertising_report_get_address(packet, addr);
    uint8_t addr_type = gap_event_advertising_report_get_address_type(packet);
    // always request address resolution
    sm_address_resolution_lookup(addr_type, addr);

    // ignore advertisement from devices other than pts
    // if (memcmp(addr, current_pts_address, 6)) return;
    uint8_t adv_event_type = gap_event_advertising_report_get_advertising_event_type(packet);
    printf("Advertisement: %s - %s, ", bd_addr_to_str(addr), ad_event_types[adv_event_type]);
    int adv_size = gap_event_advertising_report_get_data_length(packet);
    const uint8_t * adv_data = gap_event_advertising_report_get_data(packet);

    // check flags
    ad_context_t context;
    for (ad_iterator_init(&context, adv_size, (uint8_t *)adv_data) ; ad_iterator_has_more(&context) ; ad_iterator_next(&context)){
        uint8_t data_type = ad_iterator_get_data_type(&context);
        // uint8_t size      = ad_iterator_get_data_len(&context);
<<<<<<< HEAD
        const uint8_t * data    = ad_iterator_get_data(&context);
=======
        const uint8_t * data = ad_iterator_get_data(&context);
>>>>>>> cb264910
        switch (data_type){
            case 1: // AD_FLAGS
                if (*data & 1) printf("LE Limited Discoverable Mode, ");
                if (*data & 2) printf("LE General Discoverable Mode, ");
                break;
            default:
                break;
        }
    }

    // dump data
    printf("Data: ");
    printf_hexdump(adv_data, adv_size);
}

static uint8_t gap_adv_type(void){
    // if (gap_scannable) return 0x02;
    // if (gap_directed_connectable) return 0x01;
    if (!gap_connectable) return 0x03;
    return 0x00;
}

static void update_advertisment_params(void){
    uint8_t adv_type = gap_adv_type();
    printf("GAP: Connectable = %u -> advertising_type %u (%s)\n", gap_connectable, adv_type, ad_event_types[adv_type]);
    bd_addr_t null_addr;
    memset(null_addr, 0, 6);
    uint16_t adv_int_min = 0x800;
    uint16_t adv_int_max = 0x800;
    switch (adv_type){
        case 0:
        case 2:
        case 3:
            gap_advertisements_set_params(adv_int_min, adv_int_max, adv_type, 0, null_addr, 0x07, 0x00);
            break;
        case 1:
        case 4:
            gap_advertisements_set_params(adv_int_min, adv_int_max, adv_type, public_pts_address_type, public_pts_address, 0x07, 0x00);
            break;
        }
}

static void gap_run(void){
    if (!hci_can_send_command_packet_now()) return;
}

static void app_packet_handler (uint8_t packet_type, uint16_t channel, uint8_t *packet, uint16_t size){
    uint16_t aHandle;
    bd_addr_t event_address;

    switch (packet_type) {
            
        case HCI_EVENT_PACKET:
            switch (packet[0]) {
                
                case BTSTACK_EVENT_STATE:
                    // bt stack activated, get started
                    if (btstack_event_state_get_state(packet) == HCI_STATE_WORKING){
                        printf("Central test ready\n");
                        show_usage();
                        gap_run();
                    }
                    break;
                
                case HCI_EVENT_LE_META:
                    switch (hci_event_le_meta_get_subevent_code(packet)) {
                        case HCI_SUBEVENT_LE_CONNECTION_COMPLETE:
                            handle = little_endian_read_16(packet, 4);
                            printf("Connection complete, handle 0x%04x\n", handle);
                            break;

                        default:
                            break;
                    }
                    break;

                case HCI_EVENT_DISCONNECTION_COMPLETE:
                    aHandle = little_endian_read_16(packet, 3);
                    printf("Disconnected from handle 0x%04x\n", aHandle);
                    break;
                    
                case SM_EVENT_PASSKEY_INPUT_NUMBER: 
                    // store peer address for input
                    printf("\nGAP Bonding: Enter 6 digit passkey: '");
                    fflush(stdout);
                    ui_passkey = 0;
                    ui_digits_for_passkey = 6;
                    break;

                case SM_EVENT_PASSKEY_DISPLAY_NUMBER:
                    printf("\nGAP Bonding: Display Passkey '%06u\n", little_endian_read_32(packet, 11));
                    break;

                case SM_EVENT_PASSKEY_DISPLAY_CANCEL: 
                    printf("\nGAP Bonding: Display cancel\n");
                    break;

                case SM_EVENT_JUST_WORKS_REQUEST:
                    // auto-authorize connection if requested
                    sm_just_works_confirm(little_endian_read_16(packet, 2));
                    printf("Just Works request confirmed\n");
                    break;

                case SM_EVENT_AUTHORIZATION_REQUEST:
                    // auto-authorize connection if requested
                    sm_authorization_grant(little_endian_read_16(packet, 2));
                    break;

                case GAP_EVENT_ADVERTISING_REPORT:
                    handle_advertising_event(packet, size);
                    break;

                case SM_EVENT_IDENTITY_RESOLVING_SUCCEEDED:
                    reverse_bd_addr(&packet[5], event_address);
                    // skip already detected pts
                    if (memcmp(event_address, current_pts_address, 6) == 0) break;
                    memcpy(current_pts_address, event_address, 6);
                    current_pts_address_type =  packet[4];
                    le_device_db_index       =  little_endian_read_16(packet, 11);
                    printf("Address resolving succeeded: resolvable address %s, addr type %u\n",
                        bd_addr_to_str(current_pts_address), current_pts_address_type);
                    break;
                default:
                    break;
            }
    }
    gap_run();
}

static void use_public_pts_address(void){
    memcpy(current_pts_address, public_pts_address, 6);
    current_pts_address_type = public_pts_address_type;                    
}

static void extract_service(gatt_client_service_t * aService, uint8_t * data){
    aService->start_group_handle = little_endian_read_16(data, 0);
    aService->end_group_handle   = little_endian_read_16(data, 2);
    aService->uuid16 = 0;
    reverse_128(&data[4], aService->uuid128);
    if (uuid_has_bluetooth_prefix(aService->uuid128)){
        aService->uuid16 = big_endian_read_32(aService->uuid128, 0);
    }
}

static void extract_characteristic(gatt_client_characteristic_t * characteristic, uint8_t * packet){
    characteristic->start_handle = little_endian_read_16(packet, 4);
    characteristic->value_handle = little_endian_read_16(packet, 6);
    characteristic->end_handle =   little_endian_read_16(packet, 8);
    characteristic->properties =   little_endian_read_16(packet, 10);
    characteristic->uuid16 = 0;
    reverse_128(&packet[12], characteristic->uuid128);
    if (uuid_has_bluetooth_prefix(characteristic->uuid128)){
        characteristic->uuid16 = big_endian_read_32(characteristic->uuid128, 0);
    }
}

static void handle_gatt_client_event(uint8_t packet_type, uint16_t channel, uint8_t *packet, uint16_t size){

    if (packet_type != HCI_EVENT_PACKET) return;

    uint8_t address_type;
    bd_addr_t flipped_address;
    gatt_client_characteristic_t characteristic;
    uint8_t *           value;
    uint16_t            value_handle;
    uint16_t            value_length;
    uint16_t            value_offset;
    uint8_t             status;

    switch(packet[0]){
        case GATT_EVENT_SERVICE_QUERY_RESULT:
            switch (central_state){
                case CENTRAL_W4_PRIMARY_SERVICES:
                case CENTRAL_ENTER_SERVICE_UUID_4_DISCOVER_CHARACTERISTICS:
                    extract_service(&service, &packet[4]);
                    printf("Primary Service with UUID ");
                    printUUID(service.uuid128, service.uuid16);
                    printf(", start group handle 0x%04x, end group handle 0x%04x\n", service.start_group_handle, service.end_group_handle);
                    break;
                    extract_service(&service, &packet[4]);
                    printf("Primary Service with UUID ");
                    printUUID(service.uuid128, service.uuid16);
                    printf(", start group handle 0x%04x, end group handle 0x%04x\n", service.start_group_handle, service.end_group_handle);
                    break;
                default:
                    break;
                }
            break;
        case GATT_EVENT_INCLUDED_SERVICE_QUERY_RESULT:
            value_handle = little_endian_read_16(packet, 4);
            extract_service(&service, &packet[6]);
            printf("Included Service at 0x%004x: ", value_handle);
            printf("start group handle 0x%04x, end group handle 0x%04x with UUID ", service.start_group_handle, service.end_group_handle);
            printUUID(service.uuid128, service.uuid16);
            printf("\n");
            break;
        case GATT_EVENT_CHARACTERISTIC_QUERY_RESULT:
            extract_characteristic(&characteristic, packet);
            switch (central_state) {
                case CENTRAL_W4_NAME_QUERY_COMPLETE:
                    gap_name_characteristic = characteristic;
                    printf("GAP Name Characteristic found, value handle: 0x04%x\n", gap_name_characteristic.value_handle);
                    break;
                case CENTRAL_W4_RECONNECTION_ADDRESS_QUERY_COMPLETE:
                    gap_reconnection_address_characteristic = characteristic;
                    printf("GAP Reconnection Address Characteristic found, value handle: 0x04%x\n", gap_reconnection_address_characteristic.value_handle);
                    break;
                case CENTRAL_W4_PERIPHERAL_PRIVACY_FLAG_QUERY_COMPLETE:
                    gap_peripheral_privacy_flag_characteristic = characteristic;
                    printf("GAP Peripheral Privacy Flag Characteristic found, value handle: 0x04%x\n", gap_peripheral_privacy_flag_characteristic.value_handle);
                    break;
                case CENTRAL_W4_SIGNED_WRITE_QUERY_COMPLETE:
                    signed_write_characteristic = characteristic;
                    printf("Characteristic for Signed Write found, value handle: 0x%04x\n", signed_write_characteristic.value_handle);
                    break;
                case CENTRAL_W4_CHARACTERISTICS:
                    printf("Characteristic found at 0x%04x with value handle 0x%04x, uuid ", characteristic.start_handle, characteristic.value_handle);
                    if (characteristic.uuid16){
                        printf("%04x\n", characteristic.uuid16);
                    } else {
                        printf_hexdump(characteristic.uuid128, 16);                        
                    }
                    break;
                case CENTRAL_GPA_W4_RESPONSE2:
                    switch (ui_uuid16){
                        case GATT_CHARACTERISTIC_PRESENTATION_FORMAT:
                        case GATT_CHARACTERISTIC_AGGREGATE_FORMAT:
                            ui_attribute_handle = characteristic.value_handle;
                            break;
                        default:
                            break;
                    }
                    break;
                default:
                    break;
            }
            break;
        case GATT_EVENT_ALL_CHARACTERISTIC_DESCRIPTORS_QUERY_RESULT: {
            uint16_t descriptor_handle = little_endian_read_16(packet, 4);
            uint8_t uuid128[16];
            reverse_128(&packet[6], uuid128);
            if (uuid_has_bluetooth_prefix(uuid128)){
                printf("Characteristic descriptor at 0x%04x with UUID %04x\n", descriptor_handle, big_endian_read_32(uuid128, 0));
            } else {
                printf("Characteristic descriptor at 0x%04x with UUID %s\n", descriptor_handle, uuid128_to_str(uuid128));
            }
            break;
        }
        case GATT_EVENT_CHARACTERISTIC_VALUE_QUERY_RESULT:
            value_handle = little_endian_read_16(packet, 4);
            value_length = little_endian_read_16(packet, 6);
            value = &packet[8];
            switch (central_state){
                case CENTRAL_W4_NAME_VALUE:
                    value[value_length] = 0;
                    printf("GAP Service: Device Name: %s\n", value);
                    break;
                case CENTRAL_W4_READ_CHARACTERISTIC_VALUE_BY_HANDLE:
                case CENTRAL_W4_READ_CHARACTERISTIC_VALUE_BY_UUID:
                case CENTRAL_W4_READ_MULTIPLE_CHARACTERISTIC_VALUES:
                    printf("Value: ");
                    printf_hexdump(value, value_length);
                    break;
                case CENTRAL_GPA_W4_RESPONSE:
                    switch (ui_uuid16){
                        case GATT_PRIMARY_SERVICE_UUID:
                            printf ("Attribute handle 0x%04x, primary service 0x%04x\n", value_handle, little_endian_read_16(value,0));
                            break;
                        case GATT_SECONDARY_SERVICE_UUID:
                            printf ("Attribute handle 0x%04x, secondary service 0x%04x\n", value_handle, little_endian_read_16(value,0));
                            break;
                        case GATT_INCLUDE_SERVICE_UUID:
                            printf ("Attribute handle 0x%04x, included service attribute handle 0x%04x, end group handle 0x%04x, uuid %04x\n",
                             value_handle, little_endian_read_16(value,0), little_endian_read_16(value,2), little_endian_read_16(value,4));
                            break;
                        case GATT_CHARACTERISTICS_UUID:
                            printf ("Attribute handle 0x%04x, properties 0x%02x, value handle 0x%04x, uuid ",
                             value_handle, value[0], little_endian_read_16(value,1));
                            if (value_length < 19){
                                printf("%04x\n", little_endian_read_16(value, 3));
                            } else {
                                uint8_t uuid128[16];
                                reverse_128(&value[3], uuid128);
                                printf("%s\n", uuid128_to_str(uuid128));
                            }
                            break;
                        case GATT_CHARACTERISTIC_EXTENDED_PROPERTIES:
                            printf ("Attribute handle 0x%04x, gatt characteristic properties 0x%04x\n", value_handle, little_endian_read_16(value,0));
                            break;
                        case GATT_CHARACTERISTIC_USER_DESCRIPTION:
                            // go the value, but PTS 6.3 requires another request
                            printf("Read by type request received, store attribute handle for read request\n");
                            ui_attribute_handle = value_handle;
                            break;                            
                        case GATT_CLIENT_CHARACTERISTICS_CONFIGURATION:
                            printf ("Attribute handle 0x%04x, gatt client characteristic configuration 0x%04x\n", value_handle, little_endian_read_16(value,0));
                            break;
                        case GATT_CHARACTERISTIC_AGGREGATE_FORMAT:
                            ui_handles_count = value_length >> 1;
                            printf ("Attribute handle 0x%04x, gatt characteristic aggregate format. Handles: ", value_handle);
                            for (ui_handles_index = 0; ui_handles_index < ui_handles_count ; ui_handles_index++){
                                ui_handles[ui_handles_index] = little_endian_read_16(value, (ui_handles_index << 1));
                                printf("0x%04x, ", ui_handles[ui_handles_index]);
                            }
                            printf("\n");
                            ui_handles_index = 0;
                            ui_aggregate_handle = value_handle;
                            break;
                        case GATT_CHARACTERISTIC_PRESENTATION_FORMAT:
                            printf("Presentation format: ");
                            printf_hexdump(value, value_length);
                            memcpy(ui_presentation_format, value, 7);
                            break;
                        default:
                            printf("Value: ");
                            printf_hexdump(value, value_length);
                            break;
                    }
                    break;
                case CENTRAL_GPA_W4_RESPONSE3:
                    switch (ui_uuid16){
                        case GATT_CHARACTERISTIC_PRESENTATION_FORMAT:
                            printf("Value: ");
                            printf_hexdump(value, value_length);
                            printf("Format 0x%02x, Exponent 0x%02x, Unit 0x%04x\n",
                                ui_presentation_format[0], ui_presentation_format[1], little_endian_read_16(ui_presentation_format, 2));                            
                            break;
                        case GATT_CHARACTERISTIC_AGGREGATE_FORMAT:
                            printf("Aggregated value: ");
                            printf_hexdump(value, value_length);
                            memcpy(ui_value_data, value, value_length);
                            ui_value_pos = 0;      
                            central_state = CENTRAL_GPA_W4_RESPONSE4;                 
                        default:
                            break;
                    }
                    break;
               default:
                    break;
            }
            break;
        case GATT_EVENT_LONG_CHARACTERISTIC_VALUE_QUERY_RESULT:
            value = &packet[10];
            value_offset = little_endian_read_16(packet, 6);
            value_length = little_endian_read_16(packet, 8);
            central_state = CENTRAL_IDLE;
            printf("Value (offset %02u): ", value_offset);
            printf_hexdump(value, value_length);
            break;
        case GATT_EVENT_CHARACTERISTIC_DESCRIPTOR_QUERY_RESULT:
            value_handle = little_endian_read_16(packet, 4);
            value_length = little_endian_read_16(packet, 6);
            value = &packet[8];
            switch (central_state){
                case CENTRAL_GPA_W4_RESPONSE2:
                    switch (ui_uuid16){
                        case GATT_CHARACTERISTIC_USER_DESCRIPTION:
                            value[value_length] = 0;
                            printf ("Attribute handle 0x%04x, characteristic user descriptor: %s\n", value_handle, value);
                            break;
                        default:
                            break;
                    }
                    break;
                case CENTRAL_GPA_W4_RESPONSE4:
                    // only characteristic aggregate format
                    printf("Value: ");
                    printf_hexdump(&ui_value_data[ui_value_pos], gpa_format_type_len[value[0]]);
                    ui_value_pos +=  gpa_format_type_len[value[0]];
                    printf("Format 0x%02x, Exponent 0x%02x, Unit 0x%04x\n",
                        value[0], value[1], little_endian_read_16(value, 2));                            
                    break;
                default:
                    printf("Value: ");
                    printf_hexdump(value, value_length);
                    break;
            }
            break;
        case GATT_EVENT_LONG_CHARACTERISTIC_DESCRIPTOR_QUERY_RESULT:
            value = &packet[10];
            value_offset = little_endian_read_16(packet, 6);
            value_length = little_endian_read_16(packet, 8);
            printf("Value (offset %02u): ", value_offset);
            printf_hexdump(value, value_length);
            break;

        case GATT_EVENT_QUERY_COMPLETE:
            status = packet[4];
            if (status){
                central_state = CENTRAL_IDLE;
                printf("GATT_EVENT_QUERY_COMPLETE: %s 0x%02x\n",
                att_error_string_for_code(status),  status);
                break;
            }
            switch (central_state){
                case CENTRAL_W4_NAME_QUERY_COMPLETE:
                    central_state = CENTRAL_W4_NAME_VALUE;
                    gatt_client_read_value_of_characteristic(handle_gatt_client_event, handle, &gap_name_characteristic);
                    break;
                case CENTRAL_W4_RECONNECTION_ADDRESS_QUERY_COMPLETE:
                    central_state = CENTRAL_IDLE;
                    gap_advertisements_get_address(&address_type, our_private_address);
                    printf("Our private address: %s\n", bd_addr_to_str(our_private_address));
                    reverse_bd_addr(our_private_address, flipped_address);
                    gatt_client_write_value_of_characteristic(handle_gatt_client_event, handle, gap_reconnection_address_characteristic.value_handle, 6, flipped_address);
                    reconnection_address_set = 1;
#ifdef PTS_USES_RECONNECTION_ADDRESS_FOR_ITSELF
                    memcpy(current_pts_address, our_private_address, 6);
                    current_pts_address_type = 1;
#endif
                    break;
                case CENTRAL_W4_PERIPHERAL_PRIVACY_FLAG_QUERY_COMPLETE:
                    central_state = CENTRAL_IDLE;
                    switch (pts_privacy_flag){
                        case 0:
                            use_public_pts_address();
                            printf("Peripheral Privacy Flag set to FALSE, connecting to public PTS address again\n");
                            gatt_client_write_value_of_characteristic(handle_gatt_client_event, handle, gap_peripheral_privacy_flag_characteristic.value_handle, 1, &pts_privacy_flag);
                            break;
                        case 1:
                            printf("Peripheral Privacy Flag set to TRUE\n");
                            gatt_client_write_value_of_characteristic(handle_gatt_client_event, handle, gap_peripheral_privacy_flag_characteristic.value_handle, 1, &pts_privacy_flag);
                            break;
                        default:
                            break;
                        }
                    break;
                case CENTRAL_W4_SIGNED_WRITE_QUERY_COMPLETE:
                    printf("Signed write on Characteristic with UUID 0x%04x\n", pts_signed_write_characteristic_uuid);
                    gatt_client_signed_write_without_response(handle_gatt_client_event, handle, signed_write_characteristic.value_handle, sizeof(signed_write_value), signed_write_value);
                    break;
                case CENTRAL_W4_PRIMARY_SERVICES:
                    printf("Primary Service Discovery complete\n");
                    central_state = CENTRAL_IDLE;
                    break;
                case CENTRAL_ENTER_SERVICE_UUID_4_DISCOVER_CHARACTERISTICS:
                    gatt_client_discover_characteristics_for_service(handle_gatt_client_event, handle, &service);
                    central_state =  CENTRAL_W4_CHARACTERISTICS;                  
                    break;
                case CENTRAL_GPA_W4_RESPONSE:
                    switch (ui_uuid16){
                        case GATT_CHARACTERISTIC_USER_DESCRIPTION:
                            central_state = CENTRAL_GPA_W4_RESPONSE2;
                            printf("Sending Read Characteristic Descriptor at 0x%04x\n", ui_attribute_handle);
                            gatt_client_read_characteristic_descriptor_using_descriptor_handle(handle_gatt_client_event, handle, ui_attribute_handle);
                            break;
                        case GATT_CHARACTERISTIC_PRESENTATION_FORMAT:
                        case GATT_CHARACTERISTIC_AGGREGATE_FORMAT:
                            {
                                printf("Searching Characteristic Declaration\n");
                                central_state = CENTRAL_GPA_W4_RESPONSE2;
                                gatt_client_service_t aService;                  
                                aService.start_group_handle = ui_start_handle;
                                aService.end_group_handle   = ui_end_handle;
                                gatt_client_discover_characteristics_for_service(handle_gatt_client_event, handle, &aService);
                                break;
                            }
                            break;
                        default:
                            break;
                    }
                    break;
                case CENTRAL_GPA_W4_RESPONSE2:
                    switch(ui_uuid16){
                        case GATT_CHARACTERISTIC_PRESENTATION_FORMAT:
                        case GATT_CHARACTERISTIC_AGGREGATE_FORMAT:
                            printf("Reading characteristic value at 0x%04x\n", ui_attribute_handle);
                            central_state = CENTRAL_GPA_W4_RESPONSE3;
                            gatt_client_read_value_of_characteristic_using_value_handle(handle_gatt_client_event, handle, ui_attribute_handle);
                            break;
                        default:
                            break;
                    }
                    break;
                case CENTRAL_GPA_W4_RESPONSE4:
                    // so far, only GATT_CHARACTERISTIC_AGGREGATE_FORMAT
                    if (ui_handles_index < ui_handles_count) {
                        printf("Reading Characteristic Presentation Format at 0x%04x\n", ui_handles[ui_handles_index]);
                        gatt_client_read_characteristic_descriptor_using_descriptor_handle(handle_gatt_client_event, handle, ui_handles[ui_handles_index]);
                        ui_handles_index++;
                        break;
                    }
                    if (ui_handles_index == ui_handles_count ) {
                        // PTS rqequires to read the characteristic aggregate descriptor again (no idea why)
                        gatt_client_read_value_of_characteristic_using_value_handle(handle_gatt_client_event, handle, ui_aggregate_handle);
                        ui_handles_index++;
                    }
                    break;
                default:
                    central_state = CENTRAL_IDLE;
                    break;
            }
            break;
        case GATT_EVENT_NOTIFICATION:
            value_handle = little_endian_read_16(packet, 4);
            value_length = little_endian_read_16(packet, 6);
            value = &packet[8];
            printf("Notification handle 0x%04x, value: ", value_handle);
            printf_hexdump(value, value_length);
            break;
        case GATT_EVENT_INDICATION:
            value_handle = little_endian_read_16(packet, 4);
            value_length = little_endian_read_16(packet, 6);
            value = &packet[8];
            printf("Indication handle 0x%04x, value: ", value_handle);
            printf_hexdump(value, value_length);
            break;
        default:
            break;
    }
}

uint16_t value_handle = 1;
uint16_t attribute_size = 1;
int scanning_active = 0;

int num_rows = 0;
int num_lines = 0;
const char * rows[100];
const char * lines[100];
const char * empty_string = "";
const int width = 70;

static void reset_screen(void){
    // free memory
    int i = 0;
    for (i=0;i<num_rows;i++) {
        free((void*)rows[i]);
        rows[i] = NULL;
    }
    num_rows = 0;
    for (i=0;i<num_lines;i++) {
        free((void*)lines[i]);
        lines[i] = NULL;
    }
    num_lines = 0;
}

static void print_line(const char * format, ...){
    va_list argptr;
    va_start(argptr, format);
    char * line = malloc(80);
    vsnprintf(line, 80, format, argptr);
    va_end(argptr);
    lines[num_lines] = line;
    num_lines++;
}

static void printf_row(const char * format, ...){
    va_list argptr;
    va_start(argptr, format);
    char * row = malloc(80);
    vsnprintf(row, 80, format, argptr);
    va_end(argptr);
    rows[num_rows] = row;
    num_rows++;
}

static void print_screen(void){

    // clear screen
    printf("\e[1;1H\e[2J");

    // full lines on top
    int i;
    for (i=0;i<num_lines;i++){
        printf("%s\n", lines[i]);
    }
    printf("\n");

    // two columns
    int second_half = (num_rows + 1) / 2;
    for (i=0;i<second_half;i++){
        int pos = strlen(rows[i]);
        printf("%s", rows[i]);
        while (pos < width){
            printf(" ");
            pos++;
        }
        if (i + second_half < num_rows){
            printf("|  %s", rows[i+second_half]);
        }
        printf("\n");
    }
    printf("\n");
}

static void show_usage(void){
    uint8_t iut_address_type;
    bd_addr_t      iut_address;
    gap_advertisements_get_address(&iut_address_type, iut_address);

    reset_screen();

    print_line("--- CLI for LE Central ---");
    print_line("PTS: addr type %u, addr %s", current_pts_address_type, bd_addr_to_str(current_pts_address));
    print_line("IUT: addr type %u, addr %s", iut_address_type, bd_addr_to_str(iut_address));
    print_line("--------------------------");
    print_line("GAP: connectable %u, bondable %u", gap_connectable, gap_bondable);
    print_line("SM: %s, MITM protection %u", sm_io_capabilities, sm_mitm_protection);
    print_line("SM: key range [%u..16], OOB data: %s", sm_min_key_size, 
        sm_have_oob_data ? (sm_have_oob_data == 1 ? (const char*) sm_oob_data_A : (const char*) sm_oob_data_B) : "None");
    print_line("Privacy %u", gap_privacy);
    print_line("Device name: %s", gap_device_name);

    printf_row("c/C - connectable off");
    printf_row("d/D - bondable off/on");
    printf_row("---");
    printf_row("1   - enable privacy using random non-resolvable private address");
    printf_row("2   - clear Peripheral Privacy Flag on PTS");
    printf_row("3   - set Peripheral Privacy Flag on PTS");
    printf_row("9   - create HCI Classic connection to addr %s", bd_addr_to_str(public_pts_address));
    printf_row("s/S - passive/active scanning");
    printf_row("a   - enable Advertisements");
    printf_row("b   - start bonding");
    printf_row("n   - query GAP Device Name");
    printf_row("o   - set GAP Reconnection Address");
    printf_row("t   - terminate connection, stop connecting");
    printf_row("p   - auto connect to PTS");
    printf_row("P   - direct connect to PTS");
    printf_row("w   - signed write on characteristic with UUID %04x", pts_signed_write_characteristic_uuid);
    printf_row("W   - signed write on attribute with handle 0x%04x and value 0x12", pts_signed_write_characteristic_handle);
    printf_row("z   - Update L2CAP Connection Parameters");
    printf_row("---");
    printf_row("e   - Discover all Primary Services");
    printf_row("f/F - Discover Primary Service by UUID16/UUID128");
    printf_row("g   - Discover all characteristics by UUID16");
    printf_row("G   - Discover all characteristics in range");
    printf_row("h   - Discover Characteristic Descriptors");
    printf_row("i   - Find all included services");
    printf_row("j/J - Read (Long) Characteristic Value by handle");
    printf_row("k/K - Read Characteristic Value by UUID16/UUID128");
    printf_row("l/L - Read (Long) Characteristic Descriptor by handle");
    printf_row("N   - Read Multiple Characteristic Values");
    printf_row("O   - Write without Response");
    printf_row("q/Q - Write (Long) Characteristic Value");
    printf_row("r   - Characteristic Reliable Write");
    printf_row("R   - Signed Write");
    printf_row("u/U - Write (Long) Characteristic Descriptor");
    printf_row("T   - Read Generic Profile Attributes by Type");
    printf_row("E   - Prepare Write");
    printf_row("v   - Execute Write");
    printf_row("V   - Cancel Write");
    printf_row("---");
    printf_row("4   - IO_CAPABILITY_DISPLAY_ONLY");
    printf_row("5   - IO_CAPABILITY_DISPLAY_YES_NO");
    printf_row("6   - IO_CAPABILITY_NO_INPUT_NO_OUTPUT");
    printf_row("7   - IO_CAPABILITY_KEYBOARD_ONLY");
    printf_row("8   - IO_CAPABILITY_KEYBOARD_DISPLAY");
    printf_row("m/M - MITM protection off");
    printf_row("x/X - encryption key range [7..16]/[16..16]");
    printf_row("y/Y - OOB data off/on/toggle A/B");
    printf_row("---");
    printf_row("Ctrl-c - exit");

    print_screen();
}

static void update_auth_req(void){
    uint8_t auth_req = 0;
    if (sm_mitm_protection){
        auth_req |= SM_AUTHREQ_MITM_PROTECTION;
    }
    if (gap_bondable){
        auth_req |= SM_AUTHREQ_BONDING;
    }
    sm_set_authentication_requirements(auth_req);
}

static void att_signed_write_handle_cmac_result(uint8_t hash[8]){
    int value_length = sizeof(signed_write_value);
    l2cap_reserve_packet_buffer();
    uint8_t * request = l2cap_get_outgoing_buffer();
    request[0] = ATT_SIGNED_WRITE_COMMAND;
    little_endian_store_16(request, 1, pts_signed_write_characteristic_handle);
    memcpy(&request[3], signed_write_value, value_length);
    little_endian_store_32(request, 3 + value_length, 0);
    reverse_64(hash, &request[3 + value_length + 4]);
    l2cap_send_prepared_connectionless(handle, L2CAP_CID_ATTRIBUTE_PROTOCOL, 3 + value_length + 12);
}

static int hexForChar(char c){
    if (c >= '0' && c <= '9'){
        return c - '0';
    } 
    if (c >= 'a' && c <= 'f'){
        return c - 'a' + 10;
    }      
    if (c >= 'A' && c <= 'F'){
        return c - 'A' + 10;
    } 
    return -1;
} 

static void ui_request_uint16(const char * message){
    printf("%s", message);
    fflush(stdout);
    ui_uint16_request = 1;
    ui_uint16 = 0;
    ui_uint16_pos = 0;
}

static void ui_request_uud128(const char * message){
    printf("%s", message);
    fflush(stdout);
    ui_uuid128_request = 1;
    ui_uuid128_pos = 0;
    memset(ui_uuid128, 0, 16);
}

static void ui_request_data(const char * message){
    printf("%s", message);
    fflush(stdout);
    ui_value_request = 1;
    ui_value_pos = 0;
    memset(ui_value_data, 0, sizeof(ui_value_data));
}

static int ui_process_digits_for_passkey(char buffer){
    if (buffer < '0' || buffer > '9') {
        return 0;
    }
    printf("%c", buffer);
    fflush(stdout);
    ui_passkey = ui_passkey * 10 + buffer - '0';
    ui_digits_for_passkey--;
    if (ui_digits_for_passkey == 0){
        printf("\nSending Passkey %u (0x%x)\n", ui_passkey, ui_passkey);
        sm_passkey_input(handle, ui_passkey);
    }
    return 0;
}

static int ui_process_uint16_request(char buffer){
    if (buffer == 0x7f || buffer == 0x08) {
        if (ui_uint16_pos){
            printf("\b \b");
            fflush(stdout);
            ui_uint16 >>= 4;
            ui_uint16_pos--;
        }
        return 0;
    }
    if (buffer == '\n' || buffer == '\r'){
        ui_uint16_request = 0;
        printf("\n");
        switch (central_state){
            case CENTRAL_W4_PRIMARY_SERVICES:
                printf("Discover Primary Services with UUID16 %04x\n", ui_uint16);
                gatt_client_discover_primary_services_by_uuid16(handle_gatt_client_event, handle, ui_uint16);
                return 0;
            case CENTRAL_ENTER_SERVICE_UUID_4_DISCOVER_CHARACTERISTICS:
                printf("Discover Primary Services with UUID16 %04x\n", ui_uint16);
                gatt_client_discover_primary_services_by_uuid16(handle_gatt_client_event, handle, ui_uint16);
                return 0;
            case CENTRAL_ENTER_START_HANDLE_4_DISCOVER_CHARACTERISTICS:
                ui_attribute_handle = ui_uint16;
                ui_request_uint16("Please enter end handle: ");
                central_state = CENTRAL_ENTER_END_HANDLE_4_DISCOVER_CHARACTERISTICS;
                return 0;
            case CENTRAL_ENTER_END_HANDLE_4_DISCOVER_CHARACTERISTICS: {
                printf("Discover Characteristics from 0x%04x to 0x%04x\n", ui_attribute_handle, ui_uint16);
                central_state = CENTRAL_W4_CHARACTERISTICS;
                gatt_client_service_t aService;
                aService.start_group_handle = ui_attribute_handle;
                aService.end_group_handle   = ui_uint16;
                gatt_client_discover_characteristics_for_service(handle_gatt_client_event, handle, &aService);
                return 0;
            }
            case CENTRAL_W4_CHARACTERISTICS:
                printf("Discover Characteristics with UUID16 %04x\n", ui_uint16);
                gatt_client_discover_characteristics_for_handle_range_by_uuid16(handle_gatt_client_event, handle, 0x0001, 0xffff, ui_uint16);
                return 0;
            case CENTRAL_W4_DISCOVER_CHARACTERISTIC_DESCRIPTORS: {
                gatt_client_characteristic_t characteristic;
                characteristic.value_handle = ui_uint16 - 1;
                characteristic.end_handle = ui_uint16;
                gatt_client_discover_characteristic_descriptors(handle_gatt_client_event, handle, &characteristic);
                break;
            }
            case CENTRAL_W4_READ_CHARACTERISTIC_VALUE_BY_HANDLE:
                printf("Read Characteristic Value with handle 0x%04x\n", ui_uint16);
                gatt_client_read_value_of_characteristic_using_value_handle(handle_gatt_client_event, handle, ui_uint16);
                return 0;
            case CENTRAL_ENTER_OFFSET_4_READ_LONG_CHARACTERISTIC_VALUE_BY_HANDLE:
                ui_attribute_handle = ui_uint16;
                ui_request_uint16("Please enter long value offset: ");
                central_state = CENTRAL_W4_READ_LONG_CHARACTERISTIC_VALUE_BY_HANDLE;
                return 0;
            case CENTRAL_W4_READ_LONG_CHARACTERISTIC_VALUE_BY_HANDLE:
                printf("Read Long Characteristic Value with handle 0x%04x, offset 0x%04x\n", ui_attribute_handle, ui_uint16);
                gatt_client_read_long_value_of_characteristic_using_value_handle_with_offset(handle_gatt_client_event, handle, ui_attribute_handle, ui_uint16);
                return 0;
            case CENTRAL_W4_READ_CHARACTERISTIC_DESCRIPTOR_BY_HANDLE:
                printf("Read Characteristic Descriptor with handle 0x%04x\n", ui_uint16);
                gatt_client_read_characteristic_descriptor_using_descriptor_handle(handle_gatt_client_event, handle, ui_uint16);
                return 0;
            case CENTRAL_ENTER_OFFSET_4_READ_LONG_CHARACTERISTIC_DESCRIPTOR_BY_HANDLE:
                ui_attribute_handle = ui_uint16;
                ui_request_uint16("Please enter long characteristic offset: ");
                central_state = CENTRAL_W4_READ_LONG_CHARACTERISTIC_DESCRIPTOR_BY_HANDLE;
                return 0;
            case CENTRAL_W4_READ_LONG_CHARACTERISTIC_DESCRIPTOR_BY_HANDLE:
                printf("Read Long Characteristic Descriptor with handle 0x%04x, offset 0x%04x\n", ui_attribute_handle, ui_uint16);
                gatt_client_read_long_characteristic_descriptor_using_descriptor_handle_with_offset(handle_gatt_client_event, handle, ui_attribute_handle, ui_uint16);
                return 0;
            case CENTRAL_ENTER_HANDLE_4_READ_CHARACTERISTIC_VALUE_BY_UUID:
                ui_uuid16 = ui_uint16;
                ui_request_uint16("Please enter start handle: ");
                central_state = CENTRAL_W4_READ_CHARACTERISTIC_VALUE_BY_UUID;
                return 0;
            case CENTRAL_W4_READ_CHARACTERISTIC_VALUE_BY_UUID:
                printf("Read Characteristic Value with UUID16 0x%04x\n", ui_uint16);
                gatt_client_read_value_of_characteristics_by_uuid16(handle_gatt_client_event, handle, ui_uint16, 0xffff, ui_uuid16);
                return 0;
            case CENTRAL_W4_READ_MULTIPLE_CHARACTERISTIC_VALUES:
                if (ui_uint16){
                    ui_handles[ui_handles_count++] = ui_uint16;
                    ui_request_uint16("Please enter handle: ");
                } else {
                    int i;                        
                    printf("Read multiple values, handles: ");
                    for (i=0;i<ui_handles_count;i++){
                        printf("0x%04x, ", ui_handles[i]);
                    }
                    printf("\n");
                    gatt_client_read_multiple_characteristic_values(handle_gatt_client_event, handle, ui_handles_count, ui_handles);
                }
                return 0;

            case CENTRAL_ENTER_HANDLE_4_WRITE_LONG_CHARACTERISTIC_VALUE:
                ui_attribute_handle = ui_uint16;
                ui_request_uint16("Please enter offset: ");
                central_state = CENTRAL_W4_WRITE_LONG_CHARACTERISTIC_VALUE;
                return 0;
            case CENTRAL_ENTER_HANDLE_4_WRITE_LONG_CHARACTERISTIC_DESCRIPTOR:
                ui_attribute_handle = ui_uint16;
                ui_request_uint16("Please enter offset: ");
                central_state = CENTRAL_W4_WRITE_LONG_CHARACTERISTIC_DESCRIPTOR;
                return 0;
            case CENTRAL_W4_WRITE_LONG_CHARACTERISTIC_VALUE:
            case CENTRAL_W4_WRITE_LONG_CHARACTERISTIC_DESCRIPTOR:
                ui_attribute_offset = ui_uint16;
                ui_request_data("Please enter data: ");
                return 0;
            case CENTRAL_W4_WRITE_WITHOUT_RESPONSE:
            case CENTRAL_W4_WRITE_CHARACTERICISTIC_VALUE:
            case CENTRAL_W4_RELIABLE_WRITE:
            case CENTRAL_W4_WRITE_CHARACTERISTIC_DESCRIPTOR:
            case CENTRAL_W4_SIGNED_WRITE:
                ui_attribute_handle = ui_uint16;
                ui_request_data("Please enter data: ");
                return 0;
            case CENTRAL_W4_ENTER_OFFSET_4_PREPARE_WRITE:
                ui_attribute_offset = ui_uint16;
                ui_request_data("Please enter data: ");
                return 0;
            case CENTRAL_W4_ENTER_HANDLE_4_PREPARE_WRITE:
                ui_attribute_handle = ui_uint16;
                ui_request_uint16("Please enter offset: ");
                central_state = CENTRAL_W4_ENTER_OFFSET_4_PREPARE_WRITE;
                return 0;
            case CENTRAL_GPA_ENTER_START_HANDLE:
                ui_start_handle = ui_uint16;
                central_state = CENTRAL_GPA_ENTER_END_HANDLE;
                ui_request_uint16("Please enter end handle: ");
                return 0;
            case CENTRAL_GPA_ENTER_END_HANDLE:
                ui_end_handle = ui_uint16;
                central_state = CENTRAL_GPA_W4_RESPONSE;
                ui_request_uint16("Please enter uuid: ");
                return 0;
            case CENTRAL_GPA_W4_RESPONSE:
                ui_uuid16 = ui_uint16;
                printf("Read by type: range 0x%04x-0x%04x, uuid %04x\n", ui_start_handle, ui_end_handle, ui_uuid16);
                gatt_client_read_value_of_characteristics_by_uuid16(handle_gatt_client_event, handle, ui_start_handle, ui_end_handle, ui_uuid16);
                return 0;
            default:
                return 0;
        }
    }
    int hex = hexForChar(buffer);
    if (hex < 0){
        return 0;
    }
    printf("%c", buffer);
    fflush(stdout);
    ui_uint16 = ui_uint16 << 4 | hex;
    ui_uint16_pos++;
    return 0;    
}

static int uuid128_pos_starts_with_dash(int pos){
    switch(pos){
        case 8:
        case 12:
        case 16:
        case 20:
#ifdef PTS_UUID128_REPRESENTATION
        case 4:
        case 24:
#endif
            return 1;
        default:
            return 0;
    }
}

static int ui_process_uuid128_request(char buffer){
    if (buffer == '-') return 0;    // skip - 

    if (buffer == 0x7f || buffer == 0x08) {
        if (ui_uuid128_pos){
            if (uuid128_pos_starts_with_dash(ui_uuid128_pos)){
                printf("\b \b");
                fflush(stdout);
            }
            printf("\b \b");
            fflush(stdout);
            ui_uuid128_pos--;
        }
        return 0;
    }

    int hex = hexForChar(buffer);
    if (hex < 0){
        return 0;
    }
    printf("%c", buffer);
    fflush(stdout);
    if (ui_uuid128_pos & 1){
        ui_uuid128[ui_uuid128_pos >> 1] = (ui_uuid128[ui_uuid128_pos >> 1] & 0xf0) | hex;
    } else {
        ui_uuid128[ui_uuid128_pos >> 1] = hex << 4;
    }
    ui_uuid128_pos++;
    if (ui_uuid128_pos == 32){
        ui_uuid128_request = 0;
        printf("\n");
        switch (central_state){
            case CENTRAL_W4_PRIMARY_SERVICES:
                printf("Discover Primary Services with UUID128 %s\n", uuid128_to_str(ui_uuid128));
                gatt_client_discover_primary_services_by_uuid128(handle_gatt_client_event, handle, ui_uuid128);
                return 0;
            case CENTRAL_W4_READ_CHARACTERISTIC_VALUE_BY_UUID:
                printf("Read Characteristic Value with UUID128 %s\n", uuid128_to_str(ui_uuid128));
                gatt_client_read_value_of_characteristics_by_uuid128(handle_gatt_client_event, handle, 0x0001, 0xffff, ui_uuid128);
                return 0;
            default:
                return 0;
        }
    }
    if (uuid128_pos_starts_with_dash(ui_uuid128_pos)){
        printf("-");
        fflush(stdout);
    }
    return 0;
}

static void ui_announce_write(const char * method){
    printf("Request: %s handle 0x%04x data: ", method, ui_uint16);
    printf_hexdump(ui_value_data, ui_value_pos >> 1);
    printf("\n");
}

static int ui_process_data_request(char buffer){
    if (buffer == 0x7f || buffer == 0x08) {
        if (ui_value_pos){
            if ((ui_value_pos & 1) == 0){
                printf("\b");
            }
            printf("\b \b");
            fflush(stdout);
            ui_value_pos--;
        }
        return 0;
    }
    if (buffer == '\n' || buffer == '\r'){
        ui_value_request = 0;
        printf("\n");
        uint16_t value_len = ui_value_pos >> 1;
        switch (central_state){
            case CENTRAL_W4_WRITE_WITHOUT_RESPONSE:
                ui_announce_write("Write without response");
                gatt_client_write_value_of_characteristic_without_response(handle, ui_attribute_handle, value_len, ui_value_data);
                break;
            case CENTRAL_W4_WRITE_CHARACTERICISTIC_VALUE:
                ui_announce_write("Write Characteristic Value");
                gatt_client_write_value_of_characteristic(handle_gatt_client_event, handle, ui_attribute_handle, value_len, ui_value_data);
                break;
            case CENTRAL_W4_WRITE_LONG_CHARACTERISTIC_VALUE:
                ui_announce_write("Write Long Characteristic Value");
                gatt_client_write_long_value_of_characteristic_with_offset(handle_gatt_client_event, handle, ui_attribute_handle, ui_attribute_offset, value_len, ui_value_data);
                break;
            case CENTRAL_W4_RELIABLE_WRITE:
                ui_announce_write("Reliabe Write");
                gatt_client_reliable_write_long_value_of_characteristic(handle_gatt_client_event, handle, ui_attribute_handle, value_len, ui_value_data);
                break;
            case CENTRAL_W4_WRITE_CHARACTERISTIC_DESCRIPTOR:
                ui_announce_write("Write Characteristic Descriptor");
                gatt_client_write_characteristic_descriptor_using_descriptor_handle(handle_gatt_client_event, handle, ui_attribute_handle, value_len, ui_value_data);
                break;
            case CENTRAL_W4_WRITE_LONG_CHARACTERISTIC_DESCRIPTOR:
                ui_announce_write("Write Long Characteristic Descriptor");
                gatt_client_write_long_characteristic_descriptor_using_descriptor_handle_with_offset(handle_gatt_client_event, handle, ui_attribute_handle, ui_attribute_offset, value_len, ui_value_data);
                break;
            case CENTRAL_W4_SIGNED_WRITE:
                ui_announce_write("Signed Write");
                gatt_client_signed_write_without_response(handle_gatt_client_event, handle, ui_attribute_handle, value_len, ui_value_data);
                break;
            case CENTRAL_W4_ENTER_OFFSET_4_PREPARE_WRITE:
                ui_announce_write("Preprare Write");
                gatt_client_prepare_write(handle_gatt_client_event, handle, ui_attribute_handle, ui_attribute_offset, value_len, ui_value_data);
                break;
            default:
                break;
        }             
        return 0;   
    }

    // ignore spaces
    if (buffer == ' ') return 0;

    int hex = hexForChar(buffer);
    if (hex < 0){
        return 0;
    }

    printf("%c", buffer);

    if (ui_value_pos & 1){
        ui_value_data[ui_value_pos >> 1] = (ui_value_data[ui_value_pos >> 1] & 0xf0) | hex;
        printf(" ");
    } else {
        ui_value_data[ui_value_pos >> 1] = hex << 4;
    }
    ui_value_pos++;

    fflush(stdout);
    return 0;
}

static void ui_process_command(char buffer){
    int res;
    switch (buffer){
        case '1':
            printf("Enabling non-resolvable private address\n");
            gap_random_address_set_mode(GAP_RANDOM_ADDRESS_NON_RESOLVABLE);
            gap_privacy = 1;
            update_advertisment_params(); 
            show_usage();
            break;
        case '2':
            pts_privacy_flag = 0;
            central_state = CENTRAL_W4_PERIPHERAL_PRIVACY_FLAG_QUERY_COMPLETE;
            gatt_client_discover_characteristics_for_handle_range_by_uuid16(handle_gatt_client_event, handle, 1, 0xffff, GAP_PERIPHERAL_PRIVACY_FLAG);
            break;
        case '3':
            pts_privacy_flag = 1;
            central_state = CENTRAL_W4_PERIPHERAL_PRIVACY_FLAG_QUERY_COMPLETE;
            gatt_client_discover_characteristics_for_handle_range_by_uuid16(handle_gatt_client_event, handle, 1, 0xffff, GAP_PERIPHERAL_PRIVACY_FLAG);
            break;
        case '4':
            sm_io_capabilities = "IO_CAPABILITY_DISPLAY_ONLY";
            sm_set_io_capabilities(IO_CAPABILITY_DISPLAY_ONLY);
            show_usage();
            break;
        case '5':
            sm_io_capabilities = "IO_CAPABILITY_DISPLAY_YES_NO";
            sm_set_io_capabilities(IO_CAPABILITY_DISPLAY_YES_NO);
            show_usage();
            break;
        case '6':
            sm_io_capabilities = "IO_CAPABILITY_NO_INPUT_NO_OUTPUT";
            sm_set_io_capabilities(IO_CAPABILITY_NO_INPUT_NO_OUTPUT);
            show_usage();
            break;
        case '7':
            sm_io_capabilities = "IO_CAPABILITY_KEYBOARD_ONLY";
            sm_set_io_capabilities(IO_CAPABILITY_KEYBOARD_ONLY);
            show_usage();
            break;
        case '8':
            sm_io_capabilities = "IO_CAPABILITY_KEYBOARD_DISPLAY";
            sm_set_io_capabilities(IO_CAPABILITY_KEYBOARD_DISPLAY);
            show_usage();
            break;
        case '9':
            printf("Creating HCI Classic Connection to %s\n", bd_addr_to_str(public_pts_address));
            hci_send_cmd(&hci_create_connection, public_pts_address, hci_usable_acl_packet_types(), 0, 0, 0, 1);
            break;
        case 'a':
            hci_send_cmd(&hci_le_set_advertise_enable, 1);
            show_usage();
            break;
        case 'b':
            sm_request_pairing(handle);
            break;
        case 'c':
            gap_connectable = 0;
            update_advertisment_params();
            gap_connectable_control(gap_connectable);
            show_usage();
            break;
        case 'C':
            gap_connectable = 1;
            update_advertisment_params();
            gap_connectable_control(gap_connectable);
            show_usage();
            break;
        case 'd':
            gap_bondable = 0;
            update_auth_req();
            show_usage();
            break;
        case 'D':
            gap_bondable = 1;
            update_auth_req();
            show_usage();
            break;
        case 'm':
            sm_mitm_protection = 0;
            update_auth_req();
            show_usage();
            break;
        case 'M':
            sm_mitm_protection = 1;
            update_auth_req();
            show_usage();
            break;
        case 'n':
            central_state = CENTRAL_W4_NAME_QUERY_COMPLETE;
            gatt_client_discover_characteristics_for_handle_range_by_uuid16(handle_gatt_client_event, handle, 1, 0xffff, GAP_DEVICE_NAME_UUID);
            break;
        case 'o':
            central_state = CENTRAL_W4_RECONNECTION_ADDRESS_QUERY_COMPLETE;
            gatt_client_discover_characteristics_for_handle_range_by_uuid16(handle_gatt_client_event, handle, 1, 0xffff, GAP_RECONNECTION_ADDRESS_UUID);
            break;
        case 'p':
            res = gap_auto_connection_start(current_pts_address_type, current_pts_address);
            printf("Auto Connection Establishment to type %u, addr %s -> %x\n", current_pts_address_type, bd_addr_to_str(current_pts_address), res);
            break;
        case 'P':
            gap_connect(current_pts_address, current_pts_address_type);
            printf("Direct Connection Establishment to type %u, addr %s\n", current_pts_address_type, bd_addr_to_str(current_pts_address));
            break;
        case 's':
            if (scanning_active){
                gap_stop_scan();
                scanning_active = 0;
                break;
            }
            printf("Start passive scanning\n");
            gap_set_scan_parameters(0, 48, 48);
            gap_start_scan();
            scanning_active = 1;
            break;
        case 'S':
            if (scanning_active){
                printf("Stop scanning\n");
                gap_stop_scan();
                scanning_active = 0;
                break;
            }
            printf("Start active scanning\n");
            gap_set_scan_parameters(1, 48, 48);
            gap_start_scan();
            scanning_active = 1;
            break;
        case 't':
            printf("Terminating connection\n");
            hci_send_cmd(&hci_disconnect, handle, 0x13);
            gap_auto_connection_stop_all();
            gap_connect_cancel();
            break;
        case 'w':
            pts_privacy_flag = 2;
            central_state = CENTRAL_W4_SIGNED_WRITE_QUERY_COMPLETE;
            gatt_client_discover_characteristics_for_handle_range_by_uuid16(handle_gatt_client_event, handle, 1, 0xffff, pts_signed_write_characteristic_uuid);
            break;
        case 'W':
            // fetch csrk
            le_device_db_local_csrk_get(le_device_db_index, signing_csrk);
            // calc signature
            sm_cmac_signed_write_start(signing_csrk, ATT_SIGNED_WRITE_COMMAND, pts_signed_write_characteristic_handle, sizeof(signed_write_value), signed_write_value, 0, att_signed_write_handle_cmac_result);
            break;
        case 'x':
            sm_min_key_size = 7;
            sm_set_encryption_key_size_range(7, 16);
            show_usage();
            break;
        case 'X':
            sm_min_key_size = 16;
            sm_set_encryption_key_size_range(16, 16);
            show_usage();
            break; 
       case 'y':
            sm_have_oob_data = 0;
            show_usage();
            break;
        case 'Y':
            if (sm_have_oob_data){
                sm_have_oob_data = 3 - sm_have_oob_data;
            } else {
                sm_have_oob_data = 1;
            }
            show_usage();
            break;
        case 'z':
            printf("Updating l2cap connection parameters\n");
            gap_update_connection_parameters(handle, 50, 120, 0, 550);
            break;

        // GATT commands
        case 'e':
            central_state = CENTRAL_W4_PRIMARY_SERVICES;
            gatt_client_discover_primary_services(handle_gatt_client_event, handle);
            break;
        case 'f':
            central_state = CENTRAL_W4_PRIMARY_SERVICES;
            ui_request_uint16("Please enter UUID16: ");
            break;
        case 'F':
            central_state = CENTRAL_W4_PRIMARY_SERVICES;
            ui_request_uud128("Please enter UUID128: ");
            break;
        case 'g':
            central_state = CENTRAL_ENTER_SERVICE_UUID_4_DISCOVER_CHARACTERISTICS;
            ui_request_uint16("Please enter service UUID16: ");
            break;
        case 'G':
            central_state = CENTRAL_ENTER_START_HANDLE_4_DISCOVER_CHARACTERISTICS;
            ui_request_uint16("Please enter start_handle: ");
            break;
        case 'i':
            {
                central_state = CENTRAL_W4_CHARACTERISTICS;
                gatt_client_service_t aService;
                aService.start_group_handle = 0x0001;
                aService.end_group_handle   = 0xffff;
                gatt_client_find_included_services_for_service(handle_gatt_client_event, handle, &aService);
            }
            break;
        case 'h':
            central_state = CENTRAL_W4_DISCOVER_CHARACTERISTIC_DESCRIPTORS;
            ui_request_uint16("Please enter handle: ");
            break;
        case 'j':
            central_state = CENTRAL_W4_READ_CHARACTERISTIC_VALUE_BY_HANDLE;
            ui_request_uint16("Please enter handle: ");
            break;
        case 'J':
            central_state = CENTRAL_ENTER_OFFSET_4_READ_LONG_CHARACTERISTIC_VALUE_BY_HANDLE;
            ui_request_uint16("Please enter handle: ");
            break;
        case 'l':
            central_state = CENTRAL_W4_READ_CHARACTERISTIC_DESCRIPTOR_BY_HANDLE;
            ui_request_uint16("Please enter handle: ");
            break;
        case 'L':
            central_state = CENTRAL_ENTER_OFFSET_4_READ_LONG_CHARACTERISTIC_DESCRIPTOR_BY_HANDLE;
            ui_request_uint16("Please enter handle: ");
            break;
        case 'k':
            central_state = CENTRAL_ENTER_HANDLE_4_READ_CHARACTERISTIC_VALUE_BY_UUID;
            ui_request_uint16("Please enter UUID16: ");
            break;
        case 'K':
            central_state = CENTRAL_W4_READ_CHARACTERISTIC_VALUE_BY_UUID;
            ui_request_uud128("Please enter UUID128: ");
            break;
        case 'N':
            ui_request_uint16("Read Multiple Characteristic Values - enter 0 to complete list.\nPlease enter handle: ");
            ui_handles_count = 0;
            central_state = CENTRAL_W4_READ_MULTIPLE_CHARACTERISTIC_VALUES;
            break;
        case 'O':
            central_state = CENTRAL_W4_WRITE_WITHOUT_RESPONSE;
            ui_request_uint16("Please enter handle: ");
            break;
        case 'q':
            central_state = CENTRAL_W4_WRITE_CHARACTERICISTIC_VALUE;
            ui_request_uint16("Please enter handle: ");
            break;
        case 'Q':
            central_state = CENTRAL_ENTER_HANDLE_4_WRITE_LONG_CHARACTERISTIC_VALUE;
            ui_request_uint16("Please enter handle: ");
            break;
        case 'r':
            central_state = CENTRAL_W4_RELIABLE_WRITE;
            ui_request_uint16("Please enter handle: ");
            break;
        case 'E':
            central_state = CENTRAL_W4_ENTER_HANDLE_4_PREPARE_WRITE;
            ui_request_uint16("Please enter handle: ");
            break;
        case 'v':
            gatt_client_execute_write(handle_gatt_client_event, handle);
            break;
        case 'V':
            gatt_client_cancel_write(handle_gatt_client_event, handle);
            break;
        case 'u':
            central_state = CENTRAL_W4_WRITE_CHARACTERISTIC_DESCRIPTOR;
            ui_request_uint16("Please enter handle: ");
            break;
        case 'U':
            central_state = CENTRAL_ENTER_HANDLE_4_WRITE_LONG_CHARACTERISTIC_DESCRIPTOR;
            ui_request_uint16("Please enter handle: ");
            break;
        case 'R':
            central_state = CENTRAL_W4_SIGNED_WRITE;
            ui_request_uint16("Please enter handle: ");
            break;
        case 'T': 
            central_state = CENTRAL_GPA_ENTER_START_HANDLE;
            ui_request_uint16("Please enter start handle: ");
            break;
        default:
            show_usage();
            break;
    }
}

static void stdin_process(btstack_data_source_t *ds, btstack_data_source_callback_type_t callback_type){
    char buffer;
    read(ds->fd, &buffer, 1);

    if (ui_digits_for_passkey){
        ui_process_digits_for_passkey(buffer);
        return;
    }

    if (ui_uint16_request){
        ui_process_uint16_request(buffer);
        return;
    }

    if (ui_uuid128_request){
        ui_process_uuid128_request(buffer);
        return;
    }

    if (ui_value_request){
        ui_process_data_request(buffer);        
        return;
    }

    ui_process_command(buffer);

    return;
}

static int get_oob_data_callback(uint8_t addres_type, bd_addr_t addr, uint8_t * oob_data){
    switch(sm_have_oob_data){
        case 1:
            memcpy(oob_data, sm_oob_data_A, 16);
            return 1;
        case 2:
            memcpy(oob_data, sm_oob_data_B, 16);
            return 1;
        default:
            return 0;
    }
}

// ATT Client Read Callback for Dynamic Data
// - if buffer == NULL, don't copy data, just return size of value
// - if buffer != NULL, copy data and return number bytes copied
// @param offset defines start of attribute value
static uint16_t att_read_callback(hci_con_handle_t con_handle, uint16_t attribute_handle, uint16_t offset, uint8_t * buffer, uint16_t buffer_size){

    printf("READ Callback, handle %04x, offset %u, buffer size %u\n", handle, offset, buffer_size);
    uint16_t  att_value_len;

    uint16_t uuid16 = att_uuid_for_handle(handle);
    switch (uuid16){
        case 0x2a00:
            att_value_len = strlen(gap_device_name);
            if (buffer) {
                memcpy(buffer, gap_device_name, att_value_len);
            }
            return att_value_len;        
        default:
            break;
    }
    return 0;
}

int btstack_main(int argc, const char * argv[]);
int btstack_main(int argc, const char * argv[]){
    
    printf("BTstack LE Peripheral starting up...\n");

    memset(rows, 0, sizeof(char *) * 100);
    memset(lines, 0, sizeof(char *) * 100);

    strcpy(gap_device_name, "BTstack");

    // register for HCI Events
    hci_event_callback_registration.callback = &app_packet_handler;
    hci_add_event_handler(&hci_event_callback_registration);

    // register for SM events
    sm_event_callback_registration.callback = &app_packet_handler;
    sm_add_event_handler(&sm_event_callback_registration);

    // set up l2cap_le
    l2cap_init();
    
    // Setup SM: Display only
    sm_init();
    sm_register_oob_data_callback(get_oob_data_callback);
    sm_set_io_capabilities(IO_CAPABILITY_NO_INPUT_NO_OUTPUT);
    sm_io_capabilities =  "IO_CAPABILITY_NO_INPUT_NO_OUTPUT";
    sm_set_authentication_requirements(SM_AUTHREQ_BONDING);

    sm_set_encryption_key_size_range(sm_min_key_size, 16);
    sm_test_set_irk(test_irk);
    sm_test_use_fixed_local_csrk();

    // setup GATT Client
    gatt_client_init();

    // Setup ATT/GATT Server
    att_server_init(profile_data, att_read_callback, NULL);    
    att_server_register_packet_handler(app_packet_handler);

    // Setup LE Device DB
    le_device_db_init();

    // add bonded device with IRK 0x00112233..FF for gap-conn-prda-bv-2
    uint8_t pts_irk[] = { 0x00, 0x11, 0x22, 0x33, 0x44, 0x55, 0x66, 0x77, 0x88, 0x99, 0xaa, 0xbb, 0xcc, 0xdd, 0xee, 0xff };
    le_device_db_add(public_pts_address_type, public_pts_address, pts_irk);

    // set adv params
    update_advertisment_params();

    memcpy(current_pts_address, public_pts_address, 6);
    current_pts_address_type = public_pts_address_type;

    // classic discoverable / connectable
    gap_connectable_control(0);
    gap_discoverable_control(1);

    // allow foor terminal input
    btstack_stdin_setup(stdin_process);

    // turn on!
    hci_power_control(HCI_POWER_ON);
    
    return 0;
}<|MERGE_RESOLUTION|>--- conflicted
+++ resolved
@@ -272,11 +272,7 @@
     for (ad_iterator_init(&context, adv_size, (uint8_t *)adv_data) ; ad_iterator_has_more(&context) ; ad_iterator_next(&context)){
         uint8_t data_type = ad_iterator_get_data_type(&context);
         // uint8_t size      = ad_iterator_get_data_len(&context);
-<<<<<<< HEAD
-        const uint8_t * data    = ad_iterator_get_data(&context);
-=======
         const uint8_t * data = ad_iterator_get_data(&context);
->>>>>>> cb264910
         switch (data_type){
             case 1: // AD_FLAGS
                 if (*data & 1) printf("LE Limited Discoverable Mode, ");
