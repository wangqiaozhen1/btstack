/*
 * Copyright (C) 2014 BlueKitchen GmbH
 *
 * Redistribution and use in source and binary forms, with or without
 * modification, are permitted provided that the following conditions
 * are met:
 *
 * 1. Redistributions of source code must retain the above copyright
 *    notice, this list of conditions and the following disclaimer.
 * 2. Redistributions in binary form must reproduce the above copyright
 *    notice, this list of conditions and the following disclaimer in the
 *    documentation and/or other materials provided with the distribution.
 * 3. Neither the name of the copyright holders nor the names of
 *    contributors may be used to endorse or promote products derived
 *    from this software without specific prior written permission.
 * 4. Any redistribution, use, or modification is done solely for
 *    personal benefit and not for any commercial purpose or for
 *    monetary gain.
 *
 * THIS SOFTWARE IS PROVIDED BY BLUEKITCHEN GMBH AND CONTRIBUTORS
 * ``AS IS'' AND ANY EXPRESS OR IMPLIED WARRANTIES, INCLUDING, BUT NOT
 * LIMITED TO, THE IMPLIED WARRANTIES OF MERCHANTABILITY AND FITNESS
 * FOR A PARTICULAR PURPOSE ARE DISCLAIMED. IN NO EVENT SHALL MATTHIAS
 * RINGWALD OR CONTRIBUTORS BE LIABLE FOR ANY DIRECT, INDIRECT,
 * INCIDENTAL, SPECIAL, EXEMPLARY, OR CONSEQUENTIAL DAMAGES (INCLUDING,
 * BUT NOT LIMITED TO, PROCUREMENT OF SUBSTITUTE GOODS OR SERVICES; LOSS
 * OF USE, DATA, OR PROFITS; OR BUSINESS INTERRUPTION) HOWEVER CAUSED
 * AND ON ANY THEORY OF LIABILITY, WHETHER IN CONTRACT, STRICT LIABILITY,
 * OR TORT (INCLUDING NEGLIGENCE OR OTHERWISE) ARISING IN ANY WAY OUT OF
 * THE USE OF THIS SOFTWARE, EVEN IF ADVISED OF THE POSSIBILITY OF
 * SUCH DAMAGE.
 *
 * Please inquire about commercial licensing options at 
 * contact@bluekitchen-gmbh.com
 *
 */
 
// *****************************************************************************
//
// Minimal test for HSP Audio Gateway (!! UNDER DEVELOPMENT !!)
//
// *****************************************************************************

#include <stdint.h>
#include <stdio.h>
#include <stdlib.h>
#include <string.h>
#include <sys/socket.h>
#include <net/if_arp.h>
#include <sys/ioctl.h>
#include <sys/types.h>
#include <sys/stat.h>
#include <fcntl.h>
#include <unistd.h>
#include <errno.h>

#include "hci_cmd.h"
#include "btstack_run_loop.h"
#include "classic/sdp_util.h"

#include "hci.h"
#include "l2cap.h"
#include "classic/sdp_server.h"
#include "btstack_debug.h"
#include "hsp_ag.h"
#include "stdin_support.h"
 
static uint32_t   hsp_service_buffer[150/4]; // implicit alignment to 4-byte memory address
static uint8_t    rfcomm_channel_nr = 1;

static char hsp_ag_service_name[] = "Audio Gateway Test";
static bd_addr_t bt_speaker_addr = {0x00, 0x21, 0x3C, 0xAC, 0xF7, 0x38};
static bd_addr_t pts_addr = {0x00,0x1b,0xDC,0x07,0x32,0xEF};

static char hs_cmd_buffer[100];
// prototypes
static void show_usage(void);

static void show_usage(void){
    printf("\n--- Bluetooth HSP AudioGateway Test Console ---\n");
    printf("---\n");
    printf("p - establish audio connection to PTS module\n");
    printf("e - establish audio connection to Bluetooth Speaker\n");
    printf("d - release audio connection\n");
    printf("m - set microphone gain 8\n");
    printf("M - set microphone gain 15\n");
    printf("o - set speaker gain 0\n");
    printf("s - set speaker gain 8\n");
    printf("S - set speaker gain 15\n");
    printf("r - start ringing\n");
    printf("t - stop ringing\n");
    printf("---\n");
    printf("Ctrl-c - exit\n");
    printf("---\n");
}

static int stdin_process(struct btstack_data_source *ds){
    char buffer;
    read(ds->fd, &buffer, 1);

    switch (buffer){
        case 'p':
            printf("Establishing audio connection to PTS module %s...\n", bd_addr_to_str(pts_addr));
            hsp_ag_connect(pts_addr);
            break;
        case 'e':
            printf("Establishing audio connection to Bluetooth Speaker %s...\n", bd_addr_to_str(bt_speaker_addr));
            hsp_ag_connect(bt_speaker_addr);
            break;
        case 'd':
            printf("Releasing audio connection\n");
            hsp_ag_disconnect();
            break;
        case 'm':
            printf("Setting microphone gain 8\n");
            hsp_ag_set_microphone_gain(8);
            break;
        case 'M':
            printf("Setting microphone gain 15\n");
            hsp_ag_set_microphone_gain(15);
            break;
        case 'o':
            printf("Setting speaker gain 0\n");
            hsp_ag_set_speaker_gain(0);
            break;
        case 's':
            printf("Setting speaker gain 8\n");
            hsp_ag_set_speaker_gain(8);
            break;
        case 'S':
            printf("Setting speaker gain 15\n");
            hsp_ag_set_speaker_gain(15);
            break;
        case 'r':
            printf("Start ringing\n");
            hsp_ag_start_ringing();
            break;
        case 't':
            printf("Stop ringing\n");
            hsp_ag_stop_ringing();
            break;
        default:
            show_usage();
            break;

    }
    return 0;
}

// Audio Gateway routines 
static void packet_handler(uint8_t * event, uint16_t event_size){
    switch (event[2]) {
        case HSP_SUBEVENT_AUDIO_CONNECTION_COMPLETE:
            if (event[3] == 0){
                printf("Audio connection established.\n\n");
            } else {
                printf("Audio connection establishment failed with status %u\n", event[3]);
            }
            break;
        case HSP_SUBEVENT_AUDIO_DISCONNECTION_COMPLETE:
            if (event[3] == 0){
                printf("Audio connection released.\n\n");
            } else {
                printf("Audio connection releasing failed with status %u\n", event[3]);
            }
            break;
        case HSP_SUBEVENT_MICROPHONE_GAIN_CHANGED:
            printf("Received microphone gain change %d\n", event[3]);
            break;
        case HSP_SUBEVENT_SPEAKER_GAIN_CHANGED:
            printf("Received speaker gain change %d\n", event[3]);
            break;
        case HSP_SUBEVENT_HS_COMMAND:{
            memset(hs_cmd_buffer, 0, sizeof(hs_cmd_buffer));
            int size = event_size <= sizeof(hs_cmd_buffer)? event_size : sizeof(hs_cmd_buffer); 
            memcpy(hs_cmd_buffer, &event[3], size - 1);
            printf("Received custom command: \"%s\". \nExit code or call hsp_ag_send_result.\n", hs_cmd_buffer);
            break;
        }
        default:
            break;
    }
}

int btstack_main(int argc, const char * argv[]);
int btstack_main(int argc, const char * argv[]){
<<<<<<< HEAD
=======
    // init SDP, create record for SPP and register with SDP
    memset((uint8_t *)hsp_service_buffer, 0, sizeof(hsp_service_buffer));
    hsp_ag_create_sdp_record((uint8_t *)hsp_service_buffer, rfcomm_channel_nr, hsp_ag_service_name);
>>>>>>> 042a40aa
    
    hsp_ag_init(rfcomm_channel_nr);
    hsp_ag_register_packet_handler(packet_handler);
    
    // init SDP, create record for SPP and register with SDP
    sdp_init();
    memset((uint8_t *)hsp_service_buffer, 0, sizeof(hsp_service_buffer));
    hsp_ag_create_service((uint8_t *)hsp_service_buffer, 0x10003, rfcomm_channel_nr, hsp_ag_service_name);
    sdp_register_service((uint8_t *)hsp_service_buffer);

    // turn on!
    hci_power_control(HCI_POWER_ON);

    btstack_stdin_setup(stdin_process);

    return 0;
}<|MERGE_RESOLUTION|>--- conflicted
+++ resolved
@@ -184,12 +184,6 @@
 
 int btstack_main(int argc, const char * argv[]);
 int btstack_main(int argc, const char * argv[]){
-<<<<<<< HEAD
-=======
-    // init SDP, create record for SPP and register with SDP
-    memset((uint8_t *)hsp_service_buffer, 0, sizeof(hsp_service_buffer));
-    hsp_ag_create_sdp_record((uint8_t *)hsp_service_buffer, rfcomm_channel_nr, hsp_ag_service_name);
->>>>>>> 042a40aa
     
     hsp_ag_init(rfcomm_channel_nr);
     hsp_ag_register_packet_handler(packet_handler);
@@ -197,7 +191,7 @@
     // init SDP, create record for SPP and register with SDP
     sdp_init();
     memset((uint8_t *)hsp_service_buffer, 0, sizeof(hsp_service_buffer));
-    hsp_ag_create_service((uint8_t *)hsp_service_buffer, 0x10003, rfcomm_channel_nr, hsp_ag_service_name);
+    hsp_ag_create_sdp_record((uint8_t *)hsp_service_buffer, 0x10003, rfcomm_channel_nr, hsp_ag_service_name);
     sdp_register_service((uint8_t *)hsp_service_buffer);
 
     // turn on!
