#!/usr/bin/env python
import numpy as np
import wave
import struct
import sys
from sbc import *
from sbc_synthesis_v1 import *

V = np.zeros(shape = (2, 10*2*8))
N = np.zeros(shape = (16,8))
total_time_ms = 0
mSBC_enabled = 1
H2_first_byte = 0
H2_second_byte = 0

def find_syncword(h2_first_byte, h2_second_byte):
    if h2_first_byte != 1:
        return -1

    hn = h2_second_byte >> 4
    ln = h2_second_byte & 0x0F
    if ln == 8:
        sn0 = hn & 3 
        sn1 = hn >> 2

        if sn0 != sn1:
            return -1

        if sn0 not in [0,3]:
            return -1

    return sn0

def sbc_unpack_frame(fin, available_bytes, frame):
    global H2_first_byte, H2_second_byte
    if available_bytes == 0:
        print "no available_bytes"
        raise TypeError

    frame.syncword = get_bits(fin,8)
    if mSBC_enabled:
        if frame.syncword != 173:
            H2_first_byte = H2_second_byte
            H2_second_byte = frame.syncword
            return -1
    else:
        if frame.syncword != 156:
            print ("out of sync %02x" % frame.syncword)
            return -1

    if mSBC_enabled:
        frame.sampling_frequency = 0    # == 16 kHz
        frame.nr_blocks = 15
        frame.channel_mode = MONO
        frame.allocation_method = LOUDNESS
        frame.nr_subbands = 8
        frame.bitpool = 26
        frame.reserved_for_future_use = get_bits(fin,16)
    else:
        frame.sampling_frequency = get_bits(fin,2)
        frame.nr_blocks = nr_blocks[get_bits(fin,2)]
        frame.channel_mode = get_bits(fin,2)
        frame.allocation_method = get_bits(fin,1)
        frame.nr_subbands = nr_subbands[get_bits(fin,1)] 
        frame.bitpool = get_bits(fin,8)

    if frame.channel_mode == MONO:
        frame.nr_channels = 1
    else:
        frame.nr_channels = 2

    frame.crc_check = get_bits(fin,8)

    frame.init(frame.nr_blocks, frame.nr_subbands, frame.nr_channels)

    # read joint stereo flags
    if frame.channel_mode == JOINT_STEREO:
        for sb in range(frame.nr_subbands-1):
            frame.join[sb] = get_bits(fin,1)
        get_bits(fin,1) # RFA
    
    frame.scale_factor = np.zeros(shape=(frame.nr_channels, frame.nr_subbands), dtype = np.int32)
        
    # read scale factors
    for ch in range(frame.nr_channels):
        for sb in range(frame.nr_subbands):
            frame.scale_factor[ch][sb] = get_bits(fin, 4)

    if mSBC_enabled:
<<<<<<< HEAD
        #frame.nr_blocks = 16
        #frame.bitpool = 26
        #frame.nr_subbands = 1
        print "frequency: ", frame.sampling_frequency
        print "subbands: ", frame.nr_blocks/4-1
        print "bitpool:  ", frame.bitpool
        print "blocks :  ", frame.nr_blocks/4-1
        print "alloc  :  ", frame.allocation_method
        print "mode   :  ", frame.channel_mode
        print "scale factor: ", frame.scale_factor
        print "syncword: ", find_syncword(H2_first_byte, H2_second_byte)

    crc = calculate_crc(frame)
=======
        crc = calculate_crc_mSBC(frame)
    else:
        crc = calculate_crc(frame)
    
>>>>>>> 042beff1
    if crc != frame.crc_check:
        print "CRC mismatch: calculated %d, expected %d" % (crc, frame.crc_check)
        return -1

    print "CRC correct: %d" % crc
    
    frame.scalefactor = np.zeros(shape=(frame.nr_channels, frame.nr_subbands), dtype = np.int32)
    for ch in range(frame.nr_channels):
        for sb in range(frame.nr_subbands):
            frame.scalefactor[ch][sb] = 1 << (frame.scale_factor[ch][sb] + 1)

    
    frame.bits = sbc_bit_allocation(frame)
    
    frame.audio_sample = np.ndarray(shape=(frame.nr_blocks, frame.nr_channels, frame.nr_subbands), dtype = np.uint16)
    for blk in range(frame.nr_blocks):
        for ch in range(frame.nr_channels):
            for sb in range(frame.nr_subbands):
                frame.audio_sample[blk][ch][sb] = get_bits(fin, frame.bits[ch][sb])
        #print "block %2d - audio sample: %s" % (blk, frame.audio_sample[blk][0])
     
    drop_remaining_bits()
    return 0

def sbc_reconstruct_subband_samples(frame):
    frame.levels = np.zeros(shape=(frame.nr_channels, frame.nr_subbands), dtype = np.int32)
    frame.sb_sample = np.zeros(shape=(frame.nr_blocks, frame.nr_channels, frame.nr_subbands))
    
    for ch in range(frame.nr_channels):
        for sb in range(frame.nr_subbands):
            frame.levels[ch][sb] = pow(2.0, frame.bits[ch][sb]) - 1

    for blk in range(frame.nr_blocks):
        for ch in range(frame.nr_channels):
            for sb in range(frame.nr_subbands):
                if frame.levels[ch][sb] > 0:
                    AS = frame.audio_sample[blk][ch][sb]
                    L  = frame.levels[ch][sb]
                    SF = frame.scalefactor[ch][sb]
                    frame.sb_sample[blk][ch][sb] = SF * ((AS*2.0+1.0) / L -1.0 )
                else:
                    frame.sb_sample[blk][ch][sb] = 0

    # sythesis filter
    if frame.channel_mode == JOINT_STEREO:
        for blk in range(frame.nr_blocks):
            for sb in range(frame.nr_subbands):
                if frame.join[sb]==1:
                    ch_a = frame.sb_sample[blk][0][sb] + frame.sb_sample[blk][1][sb]
                    ch_b = frame.sb_sample[blk][0][sb] - frame.sb_sample[blk][1][sb]
                    frame.sb_sample[blk][0][sb] = ch_a
                    frame.sb_sample[blk][1][sb] = ch_b

    return 0


def sbc_frame_synthesis_sig(frame, ch, blk, proto_table):
    global V, N
    M = frame.nr_subbands
    L = 10 * M
    M2 = 2*M
    L2 = 2*L

    S = np.zeros(M)
    U = np.zeros(L)
    W = np.zeros(L)
    frame.X = np.zeros(M)
    
    for i in range(M):
        S[i] = frame.sb_sample[blk][ch][i]

    for i in range(L2-1, M2-1,-1):
        V[ch][i] = V[ch][i-M2] 

    for k in range(M2):
        V[ch][k] = 0
        for i in range(M):
            V[ch][k] += N[k][i] * S[i]
    
    for i in range(5):
        for j in range(M):
            U[i*M2+j] = V[ch][i*2*M2+j]
            U[(i*2+1)*M+j] = V[ch][(i*4+3)*M+j]

    for i in range(L):
        D = proto_table[i] * (-M)
        W[i] = U[i]*D

    
    offset = blk*M
    for j in range(M):
        for i in range(10):
            frame.X[j] += W[j+M*i]
        frame.pcm[ch][offset + j] = np.int16(frame.X[j])


def sbc_frame_synthesis_v1(frame, ch, blk, proto_table):
    global V
    N = matrix_N()
    
    M = frame.nr_subbands
    L = 10 * M
    M2 = 2*M
    L2 = 2*L

    S = np.zeros(M)
    W = np.zeros(L)
    frame.X = np.zeros(M)
    
    for i in range(M):
        S[i] = frame.sb_sample[blk][ch][i]

    for i in range(L2-1, M2-1,-1):
        V[ch][i] = V[ch][i-M2] 

    
    for k in range(M2):
        V[ch][k] = 0
        for i in range(M):
            V[ch][k] += N[k][i] * S[i]

    for i in range(L):
        D = proto_table[i] * (-M)
        W[i] = D * VSGN(i,M2) * V[ch][remap_V(i)]
    
    offset = blk*M
    for j in range(M):
        for i in range(10):
            frame.X[j] += W[j+M*i]
        frame.pcm[ch][offset + j] = np.int16(frame.X[j])


def sbc_frame_synthesis(frame, ch, blk, proto_table, implementation = "SIG"):
    global total_time_ms
        
    t1 = time_ms()
    if implementation == "SIG":
         sbc_frame_synthesis_sig(frame, ch, blk, proto_table)
    elif implementation == "V1":
        sbc_frame_synthesis_v1(frame, ch, blk, proto_table)
    else:
        print ("synthesis %s not implemented" % implementation)
        exit(1)

    t2 = time_ms()
    total_time_ms += t2-t1


def sbc_init_synthesis_sig(M):
    global N
    M2 = M << 1
    
    N = np.zeros(shape = (M2,M))
    for k in range(M2):
        for i in range(M):
            N[k][i] = np.cos((i+0.5)*(k+M/2)*np.pi/M)


    
def sbc_init_sythesis(nr_subbands, implementation = "SIG"):
    if implementation == "SIG":
         sbc_init_synthesis_sig(nr_subbands)
    elif implementation == "V1":
        sbc_init_synthesis_v1(nr_subbands)
    else:
        print ("synthesis %s not implemented" % implementation)
        exit(1)


def sbc_synthesis(frame, implementation = "SIG"):
    if frame.nr_subbands == 4:
        proto_table = Proto_4_40
    elif frame.nr_subbands == 8:
        proto_table = Proto_8_80
    else:
        return -1
    for ch in range(frame.nr_channels):
        for blk in range(frame.nr_blocks):
            sbc_frame_synthesis(frame, ch, blk, proto_table, implementation)
       
    return frame.nr_blocks * frame.nr_subbands

def sbc_decode(frame, implementation = "SIG"):
    err = sbc_reconstruct_subband_samples(frame)
    if err >= 0:
        err = sbc_synthesis(frame, implementation)
    return err


def write_wav_file(fout, frame):
    values = []

    for i in range(frame.nr_subbands * frame.nr_blocks):
        for ch in range(frame.nr_channels):
            try:
                packed_value = struct.pack('h', frame.pcm[ch][i])
                values.append(packed_value)
            except struct.error:
                print frame
                print i, frame.pcm[ch][i], frame.pcm[ch]
                exit(1)

    value_str = ''.join(values)
    fout.writeframes(value_str)



if __name__ == "__main__":
    usage = '''
    Usage: ./sbc_decoder.py input.sbc implementation[default=SIG, V1]
    '''

    if (len(sys.argv) < 2):
        print(usage)
        sys.exit(1)
    try:
        mSBC_enabled = 0
        infile = sys.argv[1]
        if not infile.endswith('.sbc'):
            if infile.endswith('.msbc'):
                mSBC_enabled = 1
            else:
                print(usage)
                sys.exit(1)

        wavfile = infile.replace('.sbc', '-decoded.wav')
        wavfile = infile.replace('.msbc', '-decoded.wav')
        fout = False

        implementation = "SIG"
        if len(sys.argv) == 3:
            implementation = sys.argv[2]
            if implementation != "V1":
                print ("synthesis %s not implemented" % implementation)
                exit(1)

        print ("\nSynthesis implementation: %s\n" % implementation)

        with open (infile, 'rb') as fin:
            try:
                fin.seek(0, 2)
                file_size = fin.tell()
                fin.seek(0, 0)

                frame_count = 0
                while True:
                    frame = SBCFrame()
                    if frame_count % 200 == 0:
                        print "== Frame %d == offset %d" % (frame_count, fin.tell())

                    err = sbc_unpack_frame(fin, file_size - fin.tell(), frame)
                    if err:
                        print "error, frame_count: ", frame_count
                        continue

                    if frame_count == 0:
                        sbc_init_sythesis(frame.nr_subbands, implementation)
                        print frame                    

                    sbc_decode(frame, implementation)
                        
                    if frame_count == 0:
                        fout = wave.open(wavfile, 'w')
                        fout.setnchannels(frame.nr_channels)
                        fout.setsampwidth(2)
                        fout.setframerate(sampling_frequencies[frame.sampling_frequency])
                        fout.setnframes(0)
                        fout.setcomptype = 'NONE'
                    
                    write_wav_file(fout, frame)
                    frame_count += 1
                    
                    # if frame_count == 1:
                    #     break

            except TypeError as err:
                if not fout:
                    print err
                else:
                    fout.close()
                    if frame_count > 0:
                        print ("DONE, SBC file %s decoded into WAV file %s " % (infile, wavfile))
                        print ("Average sythesis time per frame: %d ms/frame" % (total_time_ms/frame_count))
                    else:
                        print ("No frame found")
                exit(0) 

        fout.close()
        if frame_count > 0:
            print ("DONE: SBC file %s decoded into WAV file %s " % (infile, wavfile))
            print ("Average sythesis time per frame: %d ms/frame" % (total_time_ms/frame_count))
        else:
            print ("No frame found")
        
    except IOError as e:
        print(usage)
        sys.exit(1)




<|MERGE_RESOLUTION|>--- conflicted
+++ resolved
@@ -87,26 +87,11 @@
             frame.scale_factor[ch][sb] = get_bits(fin, 4)
 
     if mSBC_enabled:
-<<<<<<< HEAD
-        #frame.nr_blocks = 16
-        #frame.bitpool = 26
-        #frame.nr_subbands = 1
-        print "frequency: ", frame.sampling_frequency
-        print "subbands: ", frame.nr_blocks/4-1
-        print "bitpool:  ", frame.bitpool
-        print "blocks :  ", frame.nr_blocks/4-1
-        print "alloc  :  ", frame.allocation_method
-        print "mode   :  ", frame.channel_mode
-        print "scale factor: ", frame.scale_factor
         print "syncword: ", find_syncword(H2_first_byte, H2_second_byte)
-
-    crc = calculate_crc(frame)
-=======
         crc = calculate_crc_mSBC(frame)
     else:
         crc = calculate_crc(frame)
     
->>>>>>> 042beff1
     if crc != frame.crc_check:
         print "CRC mismatch: calculated %d, expected %d" % (crc, frame.crc_check)
         return -1
