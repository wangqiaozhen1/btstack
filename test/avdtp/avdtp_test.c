--- conflicted
+++ resolved
@@ -181,10 +181,7 @@
     (void) timeInfo; /* Prevent unused variable warnings. */
     (void) statusFlags;
     (void) inputBuffer;
-<<<<<<< HEAD
-=======
     (void) userData;
->>>>>>> 966a8e46
     
     int bytes_to_copy = framesPerBuffer * BYTES_PER_FRAME;
 
@@ -217,11 +214,6 @@
 
 #ifdef DECODE_SBC
 static void handle_pcm_data(int16_t * data, int num_samples, int num_channels, int sample_rate, void * context){
-<<<<<<< HEAD
-    wav_writer_write_int16(num_samples*num_channels, data);
-    total_num_samples+=num_samples*num_channels;
-    frame_count++;
-=======
     UNUSED(sample_rate);
     UNUSED(context);
 
@@ -231,7 +223,6 @@
 #endif
 
     total_num_samples+=num_samples*num_channels;
->>>>>>> 966a8e46
 
 #ifdef HAVE_PORTAUDIO
     if (!pa_stream_started){
