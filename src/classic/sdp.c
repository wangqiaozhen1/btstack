/*
 * Copyright (C) 2014 BlueKitchen GmbH
 *
 * Redistribution and use in source and binary forms, with or without
 * modification, are permitted provided that the following conditions
 * are met:
 *
 * 1. Redistributions of source code must retain the above copyright
 *    notice, this list of conditions and the following disclaimer.
 * 2. Redistributions in binary form must reproduce the above copyright
 *    notice, this list of conditions and the following disclaimer in the
 *    documentation and/or other materials provided with the distribution.
 * 3. Neither the name of the copyright holders nor the names of
 *    contributors may be used to endorse or promote products derived
 *    from this software without specific prior written permission.
 * 4. Any redistribution, use, or modification is done solely for
 *    personal benefit and not for any commercial purpose or for
 *    monetary gain.
 *
 * THIS SOFTWARE IS PROVIDED BY BLUEKITCHEN GMBH AND CONTRIBUTORS
 * ``AS IS'' AND ANY EXPRESS OR IMPLIED WARRANTIES, INCLUDING, BUT NOT
 * LIMITED TO, THE IMPLIED WARRANTIES OF MERCHANTABILITY AND FITNESS
 * FOR A PARTICULAR PURPOSE ARE DISCLAIMED. IN NO EVENT SHALL MATTHIAS
 * RINGWALD OR CONTRIBUTORS BE LIABLE FOR ANY DIRECT, INDIRECT,
 * INCIDENTAL, SPECIAL, EXEMPLARY, OR CONSEQUENTIAL DAMAGES (INCLUDING,
 * BUT NOT LIMITED TO, PROCUREMENT OF SUBSTITUTE GOODS OR SERVICES; LOSS
 * OF USE, DATA, OR PROFITS; OR BUSINESS INTERRUPTION) HOWEVER CAUSED
 * AND ON ANY THEORY OF LIABILITY, WHETHER IN CONTRACT, STRICT LIABILITY,
 * OR TORT (INCLUDING NEGLIGENCE OR OTHERWISE) ARISING IN ANY WAY OUT OF
 * THE USE OF THIS SOFTWARE, EVEN IF ADVISED OF THE POSSIBILITY OF
 * SUCH DAMAGE.
 *
 * Please inquire about commercial licensing options at 
 * contact@bluekitchen-gmbh.com
 *
 */

/*
 * Implementation of the Service Discovery Protocol Server 
 */

#include "classic/sdp.h"

#include <stdio.h>
#include <string.h>

#include "classic/sdp_util.h"

#include "hci_dump.h"
#include "l2cap.h"

#include "debug.h"

// max reserved ServiceRecordHandle
#define maxReservedServiceRecordHandle 0xffff

// max SDP response
#define SDP_RESPONSE_BUFFER_SIZE (HCI_ACL_BUFFER_SIZE-HCI_ACL_HEADER_SIZE)

static void sdp_packet_handler(uint8_t packet_type, uint16_t channel, uint8_t *packet, uint16_t size);
uint32_t sdp_get_service_record_handle(uint8_t * record);

// registered service records
static linked_list_t sdp_service_records = NULL;

// our handles start after the reserved range
static uint32_t sdp_next_service_record_handle = ((uint32_t) maxReservedServiceRecordHandle) + 2;

static uint8_t sdp_response_buffer[SDP_RESPONSE_BUFFER_SIZE];

static uint16_t l2cap_cid = 0;
static uint16_t sdp_response_size = 0;

void sdp_init(void){
    // register with l2cap psm sevices - max MTU
    l2cap_register_service(sdp_packet_handler, PSM_SDP, 0xffff, LEVEL_0);
}

uint32_t sdp_get_service_record_handle(uint8_t * record){
    uint8_t * serviceRecordHandleAttribute = sdp_get_attribute_value_for_attribute_id(record, SDP_ServiceRecordHandle);
    if (!serviceRecordHandleAttribute) return 0;
    if (de_get_element_type(serviceRecordHandleAttribute) != DE_UINT) return 0;
    if (de_get_size_type(serviceRecordHandleAttribute) != DE_SIZE_32) return 0;
    return READ_NET_32(serviceRecordHandleAttribute, 1); 
}

static service_record_item_t * sdp_get_record_for_handle(uint32_t handle){
    linked_item_t *it;
    for (it = (linked_item_t *) sdp_service_records; it ; it = it->next){
        service_record_item_t * item = (service_record_item_t *) it;
        if (item->service_record_handle == handle){
            return item;
        }
    }
    return NULL;
}

// get next free, unregistered service record handle
static uint32_t sdp_create_service_record_handle(void){
    uint32_t handle = 0;
    do {
        handle = sdp_next_service_record_handle++;
        if (sdp_get_record_for_handle(handle)) handle = 0;
    } while (handle == 0);
    return handle;
}

#ifdef EMBEDDED

// register service record internally - this special version doesn't copy the record, it should not be freeed
// pre: AttributeIDs are in ascending order
// pre: ServiceRecordHandle is first attribute and valid
// pre: record
// @returns ServiceRecordHandle or 0 if registration failed
uint32_t sdp_register_service_internal(service_record_item_t * record_item){
    // get user record handle
    uint32_t record_handle = record_item->service_record_handle;
    // get actual record
    uint8_t *record = record_item->service_record;
    
    // check for ServiceRecordHandle attribute, returns pointer or null
    uint8_t * req_record_handle = sdp_get_attribute_value_for_attribute_id(record, SDP_ServiceRecordHandle);
    if (!req_record_handle) {
        log_error("SDP Error - record does not contain ServiceRecordHandle attribute");
        return 0;
    }
    
    // validate service record handle is not in reserved range
    if (record_handle <= maxReservedServiceRecordHandle) record_handle = 0;
    
    // check if already in use
    if (record_handle) {
        if (sdp_get_record_for_handle(record_handle)) {
            record_handle = 0;
        }
    }
    
    // create new handle if needed
    if (!record_handle){
        record_handle = sdp_create_service_record_handle();
        // Write the handle back into the record too
        record_item->service_record_handle = record_handle;
        sdp_set_attribute_value_for_attribute_id(record, SDP_ServiceRecordHandle, record_handle);
    }
    
    // add to linked list
    linked_list_add(&sdp_service_records, (linked_item_t *) record_item);
        
    return record_handle;
}

#else

// AttributeIDList used to remove ServiceRecordHandle
static const uint8_t removeServiceRecordHandleAttributeIDList[] = { 0x36, 0x00, 0x05, 0x0A, 0x00, 0x01, 0xFF, 0xFF };

// register service record internally - the normal version creates a copy of the record
// pre: AttributeIDs are in ascending order => ServiceRecordHandle is first attribute if present
// @returns ServiceRecordHandle or 0 if registration failed
uint32_t sdp_register_service_internal(uint8_t * record){

    // dump for now
    // log_info("Register service record");
    // de_dump_data_element(record);
    
    // get user record handle
    uint32_t record_handle = sdp_get_service_record_handle(record);

    // validate service record handle is not in reserved range
    if (record_handle <= maxReservedServiceRecordHandle) record_handle = 0;
    
    // check if already in use
    if (record_handle) {
        if (sdp_get_record_for_handle(record_handle)) {
            record_handle = 0;
        }
    }
    
    // create new handle if needed
    if (!record_handle){
        record_handle = sdp_create_service_record_handle();
    }
    
    // calculate size of new service record: DES (2 byte len) 
    // + ServiceRecordHandle attribute (UINT16 UINT32) + size of existing attributes
    uint16_t recordSize =  3 + (3 + 5) + de_get_data_size(record);
        
    // alloc memory for new service_record_item
    service_record_item_t * newRecordItem = (service_record_item_t *) malloc(recordSize + sizeof(service_record_item_t));
    if (!newRecordItem) {
        return 0;
    }
<<<<<<< HEAD
        
=======
    
>>>>>>> cd9ee144
    // set new handle
    newRecordItem->service_record_handle = record_handle;

    // create updated service record
    uint8_t * newRecord = (uint8_t *) &(newRecordItem->service_record);
    
    // create DES for new record
    de_create_sequence(newRecord);
    
    // set service record handle
    de_add_number(newRecord, DE_UINT, DE_SIZE_16, 0);
    de_add_number(newRecord, DE_UINT, DE_SIZE_32, record_handle);
    
    // add other attributes
    sdp_append_attributes_in_attributeIDList(record, (uint8_t *) removeServiceRecordHandleAttributeIDList, 0, recordSize, newRecord);
    
    // dump for now
    // de_dump_data_element(newRecord);
    // log_info("reserved size %u, actual size %u", recordSize, de_get_len(newRecord));
    
    // add to linked list
    linked_list_add(&sdp_service_records, (linked_item_t *) newRecordItem);
    
    return record_handle;
}

#endif

// unregister service record internally
// 
// makes sure one client cannot remove service records of other clients
//
void sdp_unregister_service_internal(uint32_t service_record_handle){
    service_record_item_t * record_item = sdp_get_record_for_handle(service_record_handle);
    if (!record_item) return;
    linked_list_remove(&sdp_service_records, (linked_item_t *) record_item);
#ifndef EMBEDDED
    free(record_item);
#endif        
}

// PDU
// PDU ID (1), Transaction ID (2), Param Length (2), Param 1, Param 2, ..

static int sdp_create_error_response(uint16_t transaction_id, uint16_t error_code){
    sdp_response_buffer[0] = SDP_ErrorResponse;
    net_store_16(sdp_response_buffer, 1, transaction_id);
    net_store_16(sdp_response_buffer, 3, 2);
    net_store_16(sdp_response_buffer, 5, error_code); // invalid syntax
    return 7;
}

int sdp_handle_service_search_request(uint8_t * packet, uint16_t remote_mtu){
    
    // get request details
    uint16_t  transaction_id = READ_NET_16(packet, 1);
    // not used yet - uint16_t  param_len = READ_NET_16(packet, 3);
    uint8_t * serviceSearchPattern = &packet[5];
    uint16_t  serviceSearchPatternLen = de_get_len(serviceSearchPattern);
    uint16_t  maximumServiceRecordCount = READ_NET_16(packet, 5 + serviceSearchPatternLen);
    uint8_t * continuationState = &packet[5+serviceSearchPatternLen+2];
    
    // calc maxumumServiceRecordCount based on remote MTU
    uint16_t maxNrServiceRecordsPerResponse = (remote_mtu - (9+3))/4;
    
    // continuation state contains index of next service record to examine
    int      continuation = 0;
    uint16_t continuation_index = 0;
    if (continuationState[0] == 2){
        continuation_index = READ_NET_16(continuationState, 1);
    }
    
    // get and limit total count
    linked_item_t *it;
    uint16_t total_service_count   = 0;
    for (it = (linked_item_t *) sdp_service_records; it ; it = it->next){
        service_record_item_t * item = (service_record_item_t *) it;
        if (!sdp_record_matches_service_search_pattern(item->service_record, serviceSearchPattern)) continue;
        total_service_count++;
    }
    if (total_service_count > maximumServiceRecordCount){
        total_service_count = maximumServiceRecordCount;
    }
    
    // ServiceRecordHandleList at 9
    uint16_t pos = 9;
    uint16_t current_service_count  = 0;
    uint16_t current_service_index  = 0;
    uint16_t matching_service_count = 0;
    for (it = (linked_item_t *) sdp_service_records; it ; it = it->next, ++current_service_index){
        service_record_item_t * item = (service_record_item_t *) it;

        if (!sdp_record_matches_service_search_pattern(item->service_record, serviceSearchPattern)) continue;
        matching_service_count++;
        
        if (current_service_index < continuation_index) continue;

        net_store_32(sdp_response_buffer, pos, item->service_record_handle);
        pos += 4;
        current_service_count++;
        
        if (matching_service_count >= total_service_count) break;

        if (current_service_count >= maxNrServiceRecordsPerResponse){
            continuation = 1;
            continuation_index = current_service_index + 1;
            break;
        }
    }
    
    // Store continuation state
    if (continuation) {
        sdp_response_buffer[pos++] = 2;
        net_store_16(sdp_response_buffer, pos, continuation_index);
        pos += 2;
    } else {
        sdp_response_buffer[pos++] = 0;
    }

    // header
    sdp_response_buffer[0] = SDP_ServiceSearchResponse;
    net_store_16(sdp_response_buffer, 1, transaction_id);
    net_store_16(sdp_response_buffer, 3, pos - 5); // size of variable payload
    net_store_16(sdp_response_buffer, 5, total_service_count);
    net_store_16(sdp_response_buffer, 7, current_service_count);
    
    return pos;
}

int sdp_handle_service_attribute_request(uint8_t * packet, uint16_t remote_mtu){
    
    // get request details
    uint16_t  transaction_id = READ_NET_16(packet, 1);
    // not used yet - uint16_t  param_len = READ_NET_16(packet, 3);
    uint32_t  serviceRecordHandle = READ_NET_32(packet, 5);
    uint16_t  maximumAttributeByteCount = READ_NET_16(packet, 9);
    uint8_t * attributeIDList = &packet[11];
    uint16_t  attributeIDListLen = de_get_len(attributeIDList);
    uint8_t * continuationState = &packet[11+attributeIDListLen];
    
    // calc maximumAttributeByteCount based on remote MTU
    uint16_t maximumAttributeByteCount2 = remote_mtu - (7+3);
    if (maximumAttributeByteCount2 < maximumAttributeByteCount) {
        maximumAttributeByteCount = maximumAttributeByteCount2;
    }
    
    // continuation state contains the offset into the complete response
    uint16_t continuation_offset = 0;
    if (continuationState[0] == 2){
        continuation_offset = READ_NET_16(continuationState, 1);
    }
    
    // get service record
    service_record_item_t * item = sdp_get_record_for_handle(serviceRecordHandle);
    if (!item){
        // service record handle doesn't exist
        return sdp_create_error_response(transaction_id, 0x0002); /// invalid Service Record Handle
    }
    
    
    // AttributeList - starts at offset 7
    uint16_t pos = 7;
    
    if (continuation_offset == 0){
        
        // get size of this record
        uint16_t filtered_attributes_size = spd_get_filtered_size(item->service_record, attributeIDList);
        
        // store DES
        de_store_descriptor_with_len(&sdp_response_buffer[pos], DE_DES, DE_SIZE_VAR_16, filtered_attributes_size);
        maximumAttributeByteCount -= 3;
        pos += 3;
    }

    // copy maximumAttributeByteCount from record
    uint16_t bytes_used;
    int complete = sdp_filter_attributes_in_attributeIDList(item->service_record, attributeIDList, continuation_offset, maximumAttributeByteCount, &bytes_used, &sdp_response_buffer[pos]);
    pos += bytes_used;
    
    uint16_t attributeListByteCount = pos - 7;

    if (complete) {
        sdp_response_buffer[pos++] = 0;
    } else {
        continuation_offset += bytes_used;
        sdp_response_buffer[pos++] = 2;
        net_store_16(sdp_response_buffer, pos, continuation_offset);
        pos += 2;
    }

    // header
    sdp_response_buffer[0] = SDP_ServiceAttributeResponse;
    net_store_16(sdp_response_buffer, 1, transaction_id);
    net_store_16(sdp_response_buffer, 3, pos - 5);  // size of variable payload
    net_store_16(sdp_response_buffer, 5, attributeListByteCount); 
    
    return pos;
}

static uint16_t sdp_get_size_for_service_search_attribute_response(uint8_t * serviceSearchPattern, uint8_t * attributeIDList){
    uint16_t total_response_size = 0;
    linked_item_t *it;
    for (it = (linked_item_t *) sdp_service_records; it ; it = it->next){
        service_record_item_t * item = (service_record_item_t *) it;
        
        if (!sdp_record_matches_service_search_pattern(item->service_record, serviceSearchPattern)) continue;
        
        // for all service records that match
        total_response_size += 3 + spd_get_filtered_size(item->service_record, attributeIDList);
    }
    return total_response_size;
}

int sdp_handle_service_search_attribute_request(uint8_t * packet, uint16_t remote_mtu){
    
    // SDP header before attribute sevice list: 7
    // Continuation, worst case: 5
    
    // get request details
    uint16_t  transaction_id = READ_NET_16(packet, 1);
    // not used yet - uint16_t  param_len = READ_NET_16(packet, 3);
    uint8_t * serviceSearchPattern = &packet[5];
    uint16_t  serviceSearchPatternLen = de_get_len(serviceSearchPattern);
    uint16_t  maximumAttributeByteCount = READ_NET_16(packet, 5 + serviceSearchPatternLen);
    uint8_t * attributeIDList = &packet[5+serviceSearchPatternLen+2];
    uint16_t  attributeIDListLen = de_get_len(attributeIDList);
    uint8_t * continuationState = &packet[5+serviceSearchPatternLen+2+attributeIDListLen];
    
    // calc maximumAttributeByteCount based on remote MTU, SDP header and reserved Continuation block
    uint16_t maximumAttributeByteCount2 = remote_mtu - 12;
    if (maximumAttributeByteCount2 < maximumAttributeByteCount) {
        maximumAttributeByteCount = maximumAttributeByteCount2;
    }
    
    // continuation state contains: index of next service record to examine
    // continuation state contains: byte offset into this service record
    uint16_t continuation_service_index = 0;
    uint16_t continuation_offset = 0;
    if (continuationState[0] == 4){
        continuation_service_index = READ_NET_16(continuationState, 1);
        continuation_offset = READ_NET_16(continuationState, 3);
    }

    // log_info("--> sdp_handle_service_search_attribute_request, cont %u/%u, max %u", continuation_service_index, continuation_offset, maximumAttributeByteCount);
    
    // AttributeLists - starts at offset 7
    uint16_t pos = 7;
    
    // add DES with total size for first request
    if (continuation_service_index == 0 && continuation_offset == 0){
        uint16_t total_response_size = sdp_get_size_for_service_search_attribute_response(serviceSearchPattern, attributeIDList);
        de_store_descriptor_with_len(&sdp_response_buffer[pos], DE_DES, DE_SIZE_VAR_16, total_response_size);
        // log_info("total response size %u", total_response_size);
        pos += 3;
        maximumAttributeByteCount -= 3;
    }
    
    // create attribute list
    int      first_answer = 1;
    int      continuation = 0;
    uint16_t current_service_index = 0;
    linked_item_t *it = (linked_item_t *) sdp_service_records;
    for ( ; it ; it = it->next, ++current_service_index){
        service_record_item_t * item = (service_record_item_t *) it;
        
        if (current_service_index < continuation_service_index ) continue;
        if (!sdp_record_matches_service_search_pattern(item->service_record, serviceSearchPattern)) continue;

        if (continuation_offset == 0){
            
            // get size of this record
            uint16_t filtered_attributes_size = spd_get_filtered_size(item->service_record, attributeIDList);
            
            // stop if complete record doesn't fits into response but we already have a partial response
            if ((filtered_attributes_size + 3 > maximumAttributeByteCount) && !first_answer) {
                continuation = 1;
                break;
            }
            
            // store DES
            de_store_descriptor_with_len(&sdp_response_buffer[pos], DE_DES, DE_SIZE_VAR_16, filtered_attributes_size);
            pos += 3;
            maximumAttributeByteCount -= 3;
        }
        
        first_answer = 0;
    
        // copy maximumAttributeByteCount from record
        uint16_t bytes_used;
        int complete = sdp_filter_attributes_in_attributeIDList(item->service_record, attributeIDList, continuation_offset, maximumAttributeByteCount, &bytes_used, &sdp_response_buffer[pos]);
        pos += bytes_used;
        maximumAttributeByteCount -= bytes_used;
        
        if (complete) {
            continuation_offset = 0;
            continue;
        }
        
        continuation = 1;
        continuation_offset += bytes_used;
        break;
    }
    
    uint16_t attributeListsByteCount = pos - 7;
    
    // Continuation State
    if (continuation){
        sdp_response_buffer[pos++] = 4;
        net_store_16(sdp_response_buffer, pos, (uint16_t) current_service_index);
        pos += 2;
        net_store_16(sdp_response_buffer, pos, continuation_offset);
        pos += 2;
    } else {
        // complete
        sdp_response_buffer[pos++] = 0;
    }
        
    // create SDP header
    sdp_response_buffer[0] = SDP_ServiceSearchAttributeResponse;
    net_store_16(sdp_response_buffer, 1, transaction_id);
    net_store_16(sdp_response_buffer, 3, pos - 5);  // size of variable payload
    net_store_16(sdp_response_buffer, 5, attributeListsByteCount);
    
    return pos;
}

static void sdp_try_respond(void){
    if (!sdp_response_size ) return;
    if (!l2cap_cid) return;
    if (!l2cap_can_send_packet_now(l2cap_cid)) return;
    
    // update state before sending packet (avoid getting called when new l2cap credit gets emitted)
    uint16_t size = sdp_response_size;
    sdp_response_size = 0;
    l2cap_send_internal(l2cap_cid, sdp_response_buffer, size);
}

// we assume that we don't get two requests in a row
static void sdp_packet_handler(uint8_t packet_type, uint16_t channel, uint8_t *packet, uint16_t size){
	uint16_t transaction_id;
    SDP_PDU_ID_t pdu_id;
    uint16_t remote_mtu;
    // uint16_t param_len;
    
	switch (packet_type) {
			
		case L2CAP_DATA_PACKET:
            pdu_id = (SDP_PDU_ID_t) packet[0];
            transaction_id = READ_NET_16(packet, 1);
            // param_len = READ_NET_16(packet, 3);
            remote_mtu = l2cap_get_remote_mtu_for_local_cid(channel);
            // account for our buffer
            if (remote_mtu > SDP_RESPONSE_BUFFER_SIZE){
                remote_mtu = SDP_RESPONSE_BUFFER_SIZE;
            }
            
            // log_info("SDP Request: type %u, transaction id %u, len %u, mtu %u", pdu_id, transaction_id, param_len, remote_mtu);
            switch (pdu_id){
                    
                case SDP_ServiceSearchRequest:
                    sdp_response_size = sdp_handle_service_search_request(packet, remote_mtu);
                    break;
                                        
                case SDP_ServiceAttributeRequest:
                    sdp_response_size = sdp_handle_service_attribute_request(packet, remote_mtu);
                    break;
                    
                case SDP_ServiceSearchAttributeRequest:
                    sdp_response_size = sdp_handle_service_search_attribute_request(packet, remote_mtu);
                    break;
                    
                default:
                    sdp_response_size = sdp_create_error_response(transaction_id, 0x0003); // invalid syntax
                    break;
            }
            
            sdp_try_respond();
            
			break;
			
		case HCI_EVENT_PACKET:
			
			switch (packet[0]) {

				case L2CAP_EVENT_INCOMING_CONNECTION:
                    if (l2cap_cid) {
                        // CONNECTION REJECTED DUE TO LIMITED RESOURCES 
                        l2cap_decline_connection_internal(channel, 0x04);
                        break;
                    }
                    // accept
                    l2cap_cid = channel;
                    sdp_response_size = 0;
                    l2cap_accept_connection_internal(channel);
					break;
                    
                case L2CAP_EVENT_CHANNEL_OPENED:
                    if (packet[2]) {
                        // open failed -> reset
                        l2cap_cid = 0;
                    }
                    break;

                case L2CAP_EVENT_CREDITS:
                case DAEMON_EVENT_HCI_PACKET_SENT:
                    sdp_try_respond();
                    break;
                
                case L2CAP_EVENT_CHANNEL_CLOSED:
                    if (channel == l2cap_cid){
                        // reset
                        l2cap_cid = 0;
                    }
                    break;
					                    
				default:
					// other event
					break;
			}
			break;
			
		default:
			// other packet type
			break;
	}
}
<|MERGE_RESOLUTION|>--- conflicted
+++ resolved
@@ -190,11 +190,6 @@
     if (!newRecordItem) {
         return 0;
     }
-<<<<<<< HEAD
-        
-=======
-    
->>>>>>> cd9ee144
     // set new handle
     newRecordItem->service_record_handle = record_handle;
 
