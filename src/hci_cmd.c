/*
 * Copyright (C) 2014 BlueKitchen GmbH
 *
 * Redistribution and use in source and binary forms, with or without
 * modification, are permitted provided that the following conditions
 * are met:
 *
 * 1. Redistributions of source code must retain the above copyright
 *    notice, this list of conditions and the following disclaimer.
 * 2. Redistributions in binary form must reproduce the above copyright
 *    notice, this list of conditions and the following disclaimer in the
 *    documentation and/or other materials provided with the distribution.
 * 3. Neither the name of the copyright holders nor the names of
 *    contributors may be used to endorse or promote products derived
 *    from this software without specific prior written permission.
 * 4. Any redistribution, use, or modification is done solely for
 *    personal benefit and not for any commercial purpose or for
 *    monetary gain.
 *
 * THIS SOFTWARE IS PROVIDED BY BLUEKITCHEN GMBH AND CONTRIBUTORS
 * ``AS IS'' AND ANY EXPRESS OR IMPLIED WARRANTIES, INCLUDING, BUT NOT
 * LIMITED TO, THE IMPLIED WARRANTIES OF MERCHANTABILITY AND FITNESS
 * FOR A PARTICULAR PURPOSE ARE DISCLAIMED. IN NO EVENT SHALL MATTHIAS
 * RINGWALD OR CONTRIBUTORS BE LIABLE FOR ANY DIRECT, INDIRECT,
 * INCIDENTAL, SPECIAL, EXEMPLARY, OR CONSEQUENTIAL DAMAGES (INCLUDING,
 * BUT NOT LIMITED TO, PROCUREMENT OF SUBSTITUTE GOODS OR SERVICES; LOSS
 * OF USE, DATA, OR PROFITS; OR BUSINESS INTERRUPTION) HOWEVER CAUSED
 * AND ON ANY THEORY OF LIABILITY, WHETHER IN CONTRACT, STRICT LIABILITY,
 * OR TORT (INCLUDING NEGLIGENCE OR OTHERWISE) ARISING IN ANY WAY OUT OF
 * THE USE OF THIS SOFTWARE, EVEN IF ADVISED OF THE POSSIBILITY OF
 * SUCH DAMAGE.
 *
 * Please inquire about commercial licensing options at 
 * contact@bluekitchen-gmbh.com
 *
 */

/*
 *  hci_cmd.c
 *
 *  Created by Matthias Ringwald on 7/23/09.
 */

#include "btstack_config.h"

#include "classic/sdp_util.h"
#include "hci.h"
#include "hci_cmd.h"
#include "btstack_debug.h"

#include <string.h>

// calculate combined ogf/ocf value
#define OPCODE(ogf, ocf) (ocf | ogf << 10)

/**
 * construct HCI Command based on template
 *
 * Format:
 *   1,2,3,4: one to four byte value
 *   H: HCI connection handle
 *   B: Bluetooth Baseband Address (BD_ADDR)
 *   D: 8 byte data block
 *   E: Extended Inquiry Result
 *   N: Name up to 248 chars, \0 terminated
 *   P: 16 byte data block. Pairing code, Simple Pairing Hash and Randomizer
 *   A: 31 bytes advertising data
 *   S: Service Record (Data Element Sequence)
 *   Q: 32 byte data block, e.g. for X and Y coordinates of P-256 public key
 */
uint16_t hci_cmd_create_from_template(uint8_t *hci_cmd_buffer, const hci_cmd_t *cmd, va_list argptr){
    
    hci_cmd_buffer[0] = cmd->opcode & 0xff;
    hci_cmd_buffer[1] = cmd->opcode >> 8;
    int pos = 3;
    
    const char *format = cmd->format;
    uint16_t word;
    uint32_t longword;
    uint8_t * ptr;
    while (*format) {
        switch(*format) {
            case '1': //  8 bit value
            case '2': // 16 bit value
            case 'H': // hci_handle
                word = va_arg(argptr, int);  // minimal va_arg is int: 2 bytes on 8+16 bit CPUs
                hci_cmd_buffer[pos++] = word & 0xff;
                if (*format == '2') {
                    hci_cmd_buffer[pos++] = word >> 8;
                } else if (*format == 'H') {
                    // TODO implement opaque client connection handles
                    //      pass module handle for now
                    hci_cmd_buffer[pos++] = word >> 8;
                } 
                break;
            case '3':
            case '4':
                longword = va_arg(argptr, uint32_t);
                // longword = va_arg(argptr, int);
                hci_cmd_buffer[pos++] = longword;
                hci_cmd_buffer[pos++] = longword >> 8;
                hci_cmd_buffer[pos++] = longword >> 16;
                if (*format == '4'){
                    hci_cmd_buffer[pos++] = longword >> 24;
                }
                break;
            case 'B': // bt-addr
                ptr = va_arg(argptr, uint8_t *);
                hci_cmd_buffer[pos++] = ptr[5];
                hci_cmd_buffer[pos++] = ptr[4];
                hci_cmd_buffer[pos++] = ptr[3];
                hci_cmd_buffer[pos++] = ptr[2];
                hci_cmd_buffer[pos++] = ptr[1];
                hci_cmd_buffer[pos++] = ptr[0];
                break;
            case 'D': // 8 byte data block
                ptr = va_arg(argptr, uint8_t *);
                memcpy(&hci_cmd_buffer[pos], ptr, 8);
                pos += 8;
                break;
            case 'E': // Extended Inquiry Information 240 octets
                ptr = va_arg(argptr, uint8_t *);
                memcpy(&hci_cmd_buffer[pos], ptr, 240);
                pos += 240;
                break;
            case 'N': { // UTF-8 string, null terminated
                ptr = va_arg(argptr, uint8_t *);
                uint16_t len = strlen((const char*) ptr);
                if (len > 248) {
                    len = 248;
                }
                memcpy(&hci_cmd_buffer[pos], ptr, len);
                if (len < 248) {
                    // fill remaining space with zeroes
                    memset(&hci_cmd_buffer[pos+len], 0, 248-len);
                }
                pos += 248;
                break;
            }
            case 'P': // 16 byte PIN code or link key
                ptr = va_arg(argptr, uint8_t *);
                memcpy(&hci_cmd_buffer[pos], ptr, 16);
                pos += 16;
                break;
#ifdef ENABLE_BLE
            case 'A': // 31 bytes advertising data
                ptr = va_arg(argptr, uint8_t *);
                memcpy(&hci_cmd_buffer[pos], ptr, 31);
                pos += 31;
                break;
#endif
#ifdef ENABLE_SDP
            case 'S': { // Service Record (Data Element Sequence)
                ptr = va_arg(argptr, uint8_t *);
                uint16_t len = de_get_len(ptr);
                memcpy(&hci_cmd_buffer[pos], ptr, len);
                pos += len;
                break;
            }
#endif
#ifdef ENABLE_LE_SECURE_CONNECTIONS
            case 'Q':
                ptr = va_arg(argptr, uint8_t *);
                reverse_bytes(ptr, &hci_cmd_buffer[pos], 32);
                pos += 32;
                break;
#endif
            default:
                break;
        }
        format++;
    };
    hci_cmd_buffer[2] = pos - 3;
    return pos;
}

/**
 *  Link Control Commands 
 */

/**
 * @param lap
 * @param inquiry_length
 * @param num_responses
 */
const hci_cmd_t hci_inquiry = {
OPCODE(OGF_LINK_CONTROL, 0x01), "311"
};

/**
 */
const hci_cmd_t hci_inquiry_cancel = {
OPCODE(OGF_LINK_CONTROL, 0x02), ""
};

/**
 * @param bd_addr
 * @param packet_type
 * @param page_scan_repetition_mode
 * @param reserved
 * @param clock_offset
 * @param allow_role_switch
 */
const hci_cmd_t hci_create_connection = {
OPCODE(OGF_LINK_CONTROL, 0x05), "B21121"
};

/**
 * @param handle 
 * @param reason (0x05, 0x13-0x15, 0x1a, 0x29, see Errors Codes in BT Spec Part D)
 */
const hci_cmd_t hci_disconnect = {
OPCODE(OGF_LINK_CONTROL, 0x06), "H1"
};

/**
 * @param bd_addr
 */
const hci_cmd_t hci_create_connection_cancel = {
OPCODE(OGF_LINK_CONTROL, 0x08), "B"
};

/**
 * @param bd_addr
 * @param role (become master, stay slave)
 */
const hci_cmd_t hci_accept_connection_request = {
OPCODE(OGF_LINK_CONTROL, 0x09), "B1"
};

/**
 * @param bd_addr
 * @param reason (e.g. CONNECTION REJECTED DUE TO LIMITED RESOURCES (0x0d))
 */
const hci_cmd_t hci_reject_connection_request = {
OPCODE(OGF_LINK_CONTROL, 0x0a), "B1"
};

/**
 * @param bd_addr
 * @param link_key
 */
const hci_cmd_t hci_link_key_request_reply = {
OPCODE(OGF_LINK_CONTROL, 0x0b), "BP"
};

/**
 * @param bd_addr
 */
const hci_cmd_t hci_link_key_request_negative_reply = {
OPCODE(OGF_LINK_CONTROL, 0x0c), "B"
};

/**
 * @param bd_addr
 * @param pin_length
 * @param pin (c-string)
 */
const hci_cmd_t hci_pin_code_request_reply = {
OPCODE(OGF_LINK_CONTROL, 0x0d), "B1P"
};

/**
 * @param bd_addr
 */
const hci_cmd_t hci_pin_code_request_negative_reply = {
OPCODE(OGF_LINK_CONTROL, 0x0e), "B"
};

/**
 * @param handle
 * @param packet_type
 */
const hci_cmd_t hci_change_connection_packet_type = {
OPCODE(OGF_LINK_CONTROL, 0x0f), "H2"
};

/**
 * @param handle
 */
const hci_cmd_t hci_authentication_requested = {
OPCODE(OGF_LINK_CONTROL, 0x11), "H"
};

/**
 * @param handle
 * @param encryption_enable
 */
const hci_cmd_t hci_set_connection_encryption = {
OPCODE(OGF_LINK_CONTROL, 0x13), "H1"
};

/**
 * @param handle
 */
const hci_cmd_t hci_change_connection_link_key = {
OPCODE(OGF_LINK_CONTROL, 0x15), "H"
};

/**
 * @param bd_addr
 * @param page_scan_repetition_mode
 * @param reserved
 * @param clock_offset
 */
const hci_cmd_t hci_remote_name_request = {
OPCODE(OGF_LINK_CONTROL, 0x19), "B112"
};


/**
 * @param bd_addr
 */
const hci_cmd_t hci_remote_name_request_cancel = {
OPCODE(OGF_LINK_CONTROL, 0x1A), "B"
};

/**
 * @param handle
 */
const hci_cmd_t hci_read_remote_supported_features_command = {
OPCODE(OGF_LINK_CONTROL, 0x1B), "H"
};

/** 
 * @param handle
 * @param transmit_bandwidth 8000(64kbps)
 * @param receive_bandwidth  8000(64kbps)
 * @param max_latency        >= 7ms for eSCO, 0xFFFF do not care
 * @param voice_settings     e.g. CVSD, Input Coding: Linear, Input Data Format: 2’s complement, data 16bit: 00011000000 == 0x60
 * @param retransmission_effort  e.g. 0xFF do not care
 * @param packet_type        at least EV3 for eSCO
 */
const hci_cmd_t hci_setup_synchronous_connection = {
OPCODE(OGF_LINK_CONTROL, 0x0028), "H442212"
};

/**
 * @param bd_addr
 * @param transmit_bandwidth
 * @param receive_bandwidth
 * @param max_latency
 * @param voice_settings
 * @param retransmission_effort
 * @param packet_type
 */
const hci_cmd_t hci_accept_synchronous_connection = {
OPCODE(OGF_LINK_CONTROL, 0x0029), "B442212"
};

/**
 * @param bd_addr
 * @param IO_capability
 * @param OOB_data_present
 * @param authentication_requirements
 */
const hci_cmd_t hci_io_capability_request_reply = {
OPCODE(OGF_LINK_CONTROL, 0x2b), "B111"
};

/**
 * @param bd_addr
 */
const hci_cmd_t hci_user_confirmation_request_reply = {
OPCODE(OGF_LINK_CONTROL, 0x2c), "B"
};

/**
 * @param bd_addr
 */
const hci_cmd_t hci_user_confirmation_request_negative_reply = {
OPCODE(OGF_LINK_CONTROL, 0x2d), "B"
};

/**
 * @param bd_addr
 * @param numeric_value
 */
const hci_cmd_t hci_user_passkey_request_reply = {
OPCODE(OGF_LINK_CONTROL, 0x2e), "B4"
};

/**
 * @param bd_addr
 */
const hci_cmd_t hci_user_passkey_request_negative_reply = {
OPCODE(OGF_LINK_CONTROL, 0x2f), "B"
};

/**
 * @param bd_addr
 * @param c Simple Pairing Hash C
 * @param r Simple Pairing Randomizer R
 */
const hci_cmd_t hci_remote_oob_data_request_reply = {
OPCODE(OGF_LINK_CONTROL, 0x30), "BPP"
};

/**
 * @param bd_addr
 */
const hci_cmd_t hci_remote_oob_data_request_negative_reply = {
OPCODE(OGF_LINK_CONTROL, 0x33), "B"
};

/**
 * @param bd_addr
 * @param reason (Part D, Error codes)
 */
const hci_cmd_t hci_io_capability_request_negative_reply = {
OPCODE(OGF_LINK_CONTROL, 0x34), "B1"
};

/**
 * @param handle
 * @param transmit_bandwidth
 * @param receive_bandwidth
 * @param transmit_coding_format_type
 * @param transmit_coding_format_company
 * @param transmit_coding_format_codec
 * @param receive_coding_format_type
 * @param receive_coding_format_company
 * @param receive_coding_format_codec
 * @param transmit_coding_frame_size
 * @param receive_coding_frame_size
 * @param input_bandwidth
 * @param output_bandwidth
 * @param input_coding_format_type
 * @param input_coding_format_company
 * @param input_coding_format_codec
 * @param output_coding_format_type
 * @param output_coding_format_company
 * @param output_coding_format_codec
 * @param input_coded_data_size
 * @param outupt_coded_data_size
 * @param input_pcm_data_format
 * @param output_pcm_data_format
 * @param input_pcm_sample_payload_msb_position
 * @param output_pcm_sample_payload_msb_position
 * @param input_data_path
 * @param output_data_path
 * @param input_transport_unit_size
 * @param output_transport_unit_size
 * @param max_latency
 * @param packet_type
 * @param retransmission_effort
 */
const hci_cmd_t hci_enhanced_setup_synchronous_connection = {
OPCODE(OGF_LINK_CONTROL, 0x3d), "H4412212222441221222211111111221" 
};

/**
 * @param bd_addr
 * @param transmit_bandwidth
 * @param receive_bandwidth
 * @param transmit_coding_format_type
 * @param transmit_coding_format_company
 * @param transmit_coding_format_codec
 * @param receive_coding_format_type
 * @param receive_coding_format_company
 * @param receive_coding_format_codec
 * @param transmit_coding_frame_size
 * @param receive_coding_frame_size
 * @param input_bandwidth
 * @param output_bandwidth
 * @param input_coding_format_type
 * @param input_coding_format_company
 * @param input_coding_format_codec
 * @param output_coding_format_type
 * @param output_coding_format_company
 * @param output_coding_format_codec
 * @param input_coded_data_size
 * @param outupt_coded_data_size
 * @param input_pcm_data_format
 * @param output_pcm_data_format
 * @param input_pcm_sample_payload_msb_position
 * @param output_pcm_sample_payload_msb_position
 * @param input_data_path
 * @param output_data_path
 * @param input_transport_unit_size
 * @param output_transport_unit_size
 * @param max_latency
 * @param packet_type
 * @param retransmission_effort
 */
const hci_cmd_t hci_enhanced_accept_synchronous_connection = {
OPCODE(OGF_LINK_CONTROL, 0x3e), "B4412212222441221222211111111221" 
};

/**
 *  Link Policy Commands 
 */

/**
 * @param handle
 * @param sniff_max_interval
 * @param sniff_min_interval
 * @param sniff_attempt
 * @param sniff_timeout
 */
const hci_cmd_t hci_sniff_mode = {
OPCODE(OGF_LINK_POLICY, 0x03), "H2222"
};

/**
 * @param handle
 * @param flags
 * @param service_type
 * @param token_rate (bytes/s)
 * @param peak_bandwith (bytes/s)
 * @param latency (us)
 * @param delay_variation (us)
 */
const hci_cmd_t hci_qos_setup = {
OPCODE(OGF_LINK_POLICY, 0x07), "H114444"
};

/**
 * @param handle
 */
const hci_cmd_t hci_role_discovery = {
OPCODE(OGF_LINK_POLICY, 0x09), "H"
};

/**
 * @param bd_addr
 * @param role (0=master,1=slave)
 */
const hci_cmd_t hci_switch_role_command= {
OPCODE(OGF_LINK_POLICY, 0x0b), "B1"
};

/**
 * @param handle
 */
const hci_cmd_t hci_read_link_policy_settings = {
OPCODE(OGF_LINK_POLICY, 0x0c), "H"
};

/**
 * @param handle
 * @param settings
 */
const hci_cmd_t hci_write_link_policy_settings = {
OPCODE(OGF_LINK_POLICY, 0x0d), "H2"
};


/**
 *  Controller & Baseband Commands 
 */

/**
 * @param event_mask_lover_octets
 * @param event_mask_higher_octets
 */
const hci_cmd_t hci_set_event_mask = {
OPCODE(OGF_CONTROLLER_BASEBAND, 0x01), "44"
};

/**
 */
const hci_cmd_t hci_reset = {
OPCODE(OGF_CONTROLLER_BASEBAND, 0x03), ""
};

/**
 * @param handle
 */
const hci_cmd_t hci_flush = {
OPCODE(OGF_CONTROLLER_BASEBAND, 0x09), "H"
};

/**
 * @param bd_addr
 * @param delete_all_flags
 */
const hci_cmd_t hci_delete_stored_link_key = {
OPCODE(OGF_CONTROLLER_BASEBAND, 0x12), "B1"
};

#ifdef ENABLE_CLASSIC
/**
 * @param local_name (UTF-8, Null Terminated, max 248 octets)
 */
const hci_cmd_t hci_write_local_name = {
OPCODE(OGF_CONTROLLER_BASEBAND, 0x13), "N"
};
#endif

/**
 */
const hci_cmd_t hci_read_local_name = {
OPCODE(OGF_CONTROLLER_BASEBAND, 0x14), ""
};

/**
 * @param page_timeout (* 0.625 ms)
 */
const hci_cmd_t hci_write_page_timeout = {
OPCODE(OGF_CONTROLLER_BASEBAND, 0x18), "2"
};

/**
 * @param scan_enable (no, inq, page, inq+page)
 */
const hci_cmd_t hci_write_scan_enable = {
OPCODE(OGF_CONTROLLER_BASEBAND, 0x1A), "1"
};

/**
 * @param authentication_enable
 */
const hci_cmd_t hci_write_authentication_enable = {
OPCODE(OGF_CONTROLLER_BASEBAND, 0x20), "1"
};

/**
 * @param class_of_device
 */
const hci_cmd_t hci_write_class_of_device = {
OPCODE(OGF_CONTROLLER_BASEBAND, 0x24), "3"
};

/** 
 */
const hci_cmd_t hci_read_num_broadcast_retransmissions = {
OPCODE(OGF_CONTROLLER_BASEBAND, 0x29), ""
};

/**
 * @param num_broadcast_retransmissions (e.g. 0 for a single broadcast)
 */
const hci_cmd_t hci_write_num_broadcast_retransmissions = {
OPCODE(OGF_CONTROLLER_BASEBAND, 0x2a), "1"
};

/**
 * @param synchronous_flow_control_enable - if yes, num completed packet everts are sent for SCO packets
 */
const hci_cmd_t hci_write_synchronous_flow_control_enable = {
OPCODE(OGF_CONTROLLER_BASEBAND, 0x2f), "1"
};

/**
 * @param host_acl_data_packet_length
 * @param host_synchronous_data_packet_length
 * @param host_total_num_acl_data_packets
 * @param host_total_num_synchronous_data_packets
 */
const hci_cmd_t hci_host_buffer_size = {
OPCODE(OGF_CONTROLLER_BASEBAND, 0x33), "2122"
};

/**
 * @param handle
 */
const hci_cmd_t hci_read_link_supervision_timeout = {
OPCODE(OGF_CONTROLLER_BASEBAND, 0x36), "H"
};

/**
 * @param handle
 * @param timeout (0x0001 - 0xFFFF Time -> Range: 0.625ms - 40.9 sec)
 */
const hci_cmd_t hci_write_link_supervision_timeout = {
OPCODE(OGF_CONTROLLER_BASEBAND, 0x37), "H2"
};

/**
 * @param inquiry_mode (0x00 = standard, 0x01 = with RSSI, 0x02 = extended)
 */
const hci_cmd_t hci_write_inquiry_mode = {
OPCODE(OGF_CONTROLLER_BASEBAND, 0x45), "1"
};

/**
 * @param fec_required
 * @param exstended_inquiry_response
 */
const hci_cmd_t hci_write_extended_inquiry_response = {
OPCODE(OGF_CONTROLLER_BASEBAND, 0x52), "1E"
};

/**
 * @param mode (0 = off, 1 = on)
 */
const hci_cmd_t hci_write_simple_pairing_mode = {
OPCODE(OGF_CONTROLLER_BASEBAND, 0x56), "1"
};

/**
 */
const hci_cmd_t hci_read_local_oob_data = {
OPCODE(OGF_CONTROLLER_BASEBAND, 0x57), ""
// return status, C, R
};

/**
 * @param mode (0 = off, 1 = on)
 */
const hci_cmd_t hci_write_default_erroneous_data_reporting = {
OPCODE(OGF_CONTROLLER_BASEBAND, 0x5B), "1"
};

/**
 */
const hci_cmd_t hci_read_le_host_supported = {
OPCODE(OGF_CONTROLLER_BASEBAND, 0x6c), ""
// return: status, le supported host, simultaneous le host
};

/**
 * @param le_supported_host
 * @param simultaneous_le_host
 */
const hci_cmd_t hci_write_le_host_supported = {
OPCODE(OGF_CONTROLLER_BASEBAND, 0x6d), "11"
// return: status
};

/**
 */
const hci_cmd_t hci_read_local_extended_ob_data = {
OPCODE(OGF_CONTROLLER_BASEBAND, 0x7d), ""
// return status, C_192, R_192, R_256, C_256
};


/**
 * Testing Commands
 */


/**
 */
const hci_cmd_t hci_read_loopback_mode = {
OPCODE(OGF_TESTING, 0x01), ""
// return: status, loopback mode (0 = off, 1 = local loopback, 2 = remote loopback)
};

/**
 * @param loopback_mode
 */
const hci_cmd_t hci_write_loopback_mode = {
OPCODE(OGF_TESTING, 0x02), "1"
// return: status
};


/**
 * Informational Parameters
 */

const hci_cmd_t hci_read_local_version_information = {
OPCODE(OGF_INFORMATIONAL_PARAMETERS, 0x01), ""
};
const hci_cmd_t hci_read_local_supported_commands = {
OPCODE(OGF_INFORMATIONAL_PARAMETERS, 0x02), ""
};
const hci_cmd_t hci_read_local_supported_features = {
OPCODE(OGF_INFORMATIONAL_PARAMETERS, 0x03), ""
};
const hci_cmd_t hci_read_buffer_size = {
OPCODE(OGF_INFORMATIONAL_PARAMETERS, 0x05), ""
};
const hci_cmd_t hci_read_bd_addr = {
OPCODE(OGF_INFORMATIONAL_PARAMETERS, 0x09), ""
};

/**
 * Status Paramters
 */

/**
 * @param handle
 */
const hci_cmd_t hci_read_rssi = {
OPCODE(OGF_STATUS_PARAMETERS, 0x05), "H"
// no params
};



#ifdef ENABLE_BLE
/**
 * Low Energy Commands
 */

/**
 * @param event_mask_lower_octets
 * @param event_mask_higher_octets
 */
const hci_cmd_t hci_le_set_event_mask = {
OPCODE(OGF_LE_CONTROLLER, 0x01), "44"
// return: status
};

const hci_cmd_t hci_le_read_buffer_size = {
OPCODE(OGF_LE_CONTROLLER, 0x02), ""
// return: status, le acl data packet len (16), total num le acl data packets(8)
};
const hci_cmd_t hci_le_read_supported_features = {
OPCODE(OGF_LE_CONTROLLER, 0x03), ""
// return: LE_Features See [Vol 6] Part B, Section 4.6
};

/**
 * @param random_bd_addr
 */
const hci_cmd_t hci_le_set_random_address = {
OPCODE(OGF_LE_CONTROLLER, 0x05), "B"
// return: status
};

/**
 * @param advertising_interval_min ([0x0020,0x4000], default: 0x0800, unit: 0.625 msec)
 * @param advertising_interval_max ([0x0020,0x4000], default: 0x0800, unit: 0.625 msec)
 * @param advertising_type (enum from 0: ADV_IND, ADC_DIRECT_IND, ADV_SCAN_IND, ADV_NONCONN_IND)
 * @param own_address_type (enum from 0: public device address, random device address)
 * @param direct_address_type ()
 * @param direct_address (public or random address of device to be connecteed)
 * @param advertising_channel_map (flags: chan_37(1), chan_38(2), chan_39(4))
 * @param advertising_filter_policy (enum from 0: scan any conn any, scan whitelist, con any, scan any conn whitelist, scan whitelist, con whitelist)
 */
const hci_cmd_t hci_le_set_advertising_parameters = {
OPCODE(OGF_LE_CONTROLLER, 0x06), "22111B11"
// return: status
};

const hci_cmd_t hci_le_read_advertising_channel_tx_power = {
OPCODE(OGF_LE_CONTROLLER, 0x07), ""
// return: status, level [-20,10] signed int (8), units dBm
};

/**
 * @param advertising_data_length
 * @param advertising_data (31 bytes)
 */
const hci_cmd_t hci_le_set_advertising_data= {
OPCODE(OGF_LE_CONTROLLER, 0x08), "1A"
// return: status
};

/**
 * @param scan_response_data_length
 * @param scan_response_data (31 bytes)
 */
const hci_cmd_t hci_le_set_scan_response_data= {
OPCODE(OGF_LE_CONTROLLER, 0x09), "1A"
// return: status
};

/**
 * @param advertise_enable (off: 0, on: 1)
 */
const hci_cmd_t hci_le_set_advertise_enable = {
OPCODE(OGF_LE_CONTROLLER, 0x0a), "1"
// return: status
};

/**
 * @param le_scan_type (passive (0), active (1))
 * @param le_scan_interval ([0x0004,0x4000], unit: 0.625 msec)
 * @param le_scan_window   ([0x0004,0x4000], unit: 0.625 msec)
 * @param own_address_type (public (0), random (1))
 * @param scanning_filter_policy (any (0), only whitelist (1))
 */
const hci_cmd_t hci_le_set_scan_parameters = {
OPCODE(OGF_LE_CONTROLLER, 0x0b), "12211"
// return: status
};

/**
 * @param le_scan_enable  (disabled (0), enabled (1))
 * @param filter_duplices (disabled (0), enabled (1))
 */
const hci_cmd_t hci_le_set_scan_enable = {
OPCODE(OGF_LE_CONTROLLER, 0x0c), "11"
// return: status
};

/**
 * @param le_scan_interval ([0x0004, 0x4000], unit: 0.625 msec)
 * @param le_scan_window ([0x0004, 0x4000], unit: 0.625 msec)
 * @param initiator_filter_policy (peer address type + peer address (0), whitelist (1))
 * @param peer_address_type (public (0), random (1))
 * @param peer_address
 * @param own_address_type (public (0), random (1))
 * @param conn_interval_min ([0x0006, 0x0c80], unit: 1.25 msec)
 * @param conn_interval_max ([0x0006, 0x0c80], unit: 1.25 msec)
 * @param conn_latency (number of connection events [0x0000, 0x01f4])
 * @param supervision_timeout ([0x000a, 0x0c80], unit: 10 msec)
 * @param minimum_CE_length ([0x0000, 0xffff], unit: 0.625 msec)
 * @param maximum_CE_length ([0x0000, 0xffff], unit: 0.625 msec)
 */
const hci_cmd_t hci_le_create_connection= {
OPCODE(OGF_LE_CONTROLLER, 0x0d), "2211B1222222"
// return: none -> le create connection complete event
};

const hci_cmd_t hci_le_create_connection_cancel = {
OPCODE(OGF_LE_CONTROLLER, 0x0e), ""
// return: status
};

const hci_cmd_t hci_le_read_white_list_size = {
OPCODE(OGF_LE_CONTROLLER, 0x0f), ""
// return: status, number of entries in controller whitelist
};

const hci_cmd_t hci_le_clear_white_list = {
OPCODE(OGF_LE_CONTROLLER, 0x10), ""
// return: status
};

/**
 * @param address_type (public (0), random (1))
 * @param bd_addr
 */
const hci_cmd_t hci_le_add_device_to_white_list = {
OPCODE(OGF_LE_CONTROLLER, 0x11), "1B"
// return: status
};

/**
 * @param address_type (public (0), random (1))
 * @param bd_addr
 */
const hci_cmd_t hci_le_remove_device_from_white_list = {
OPCODE(OGF_LE_CONTROLLER, 0x12), "1B"
// return: status
};

/**
 * @param conn_handle
 * @param conn_interval_min ([0x0006,0x0c80], unit: 1.25 msec)
 * @param conn_interval_max ([0x0006,0x0c80], unit: 1.25 msec)
 * @param conn_latency ([0x0000,0x03e8], number of connection events)
 * @param supervision_timeout ([0x000a,0x0c80], unit: 10 msec)
 * @param minimum_CE_length ([0x0000,0xffff], unit: 0.625 msec)
 * @param maximum_CE_length ([0x0000,0xffff], unit: 0.625 msec)
 */
const hci_cmd_t hci_le_connection_update = {
OPCODE(OGF_LE_CONTROLLER, 0x13), "H222222"
// return: none -> le connection update complete event
};

/**
 * @param channel_map_lower_32bits 
 * @param channel_map_higher_5bits
 */
const hci_cmd_t hci_le_set_host_channel_classification = {
OPCODE(OGF_LE_CONTROLLER, 0x14), "41"
// return: status
};

/**
 * @param conn_handle
 */
const hci_cmd_t hci_le_read_channel_map = {
OPCODE(OGF_LE_CONTROLLER, 0x15), "H"
// return: status, connection handle, channel map (5 bytes, 37 used)
};

/**
 * @param conn_handle
 */
const hci_cmd_t hci_le_read_remote_used_features = {
OPCODE(OGF_LE_CONTROLLER, 0x16), "H"
// return: none -> le read remote used features complete event
};

/**
 * @param key ((128) for AES-128)
 * @param plain_text (128) 
 */
const hci_cmd_t hci_le_encrypt = {
OPCODE(OGF_LE_CONTROLLER, 0x17), "PP"
// return: status, encrypted data (128)
};

const hci_cmd_t hci_le_rand = {
OPCODE(OGF_LE_CONTROLLER, 0x18), ""
// return: status, random number (64)
};

/**
 * @param conn_handle
 * @param random_number_lower_32bits
 * @param random_number_higher_32bits
 * @param encryption_diversifier (16)
 * @param long_term_key (128)
 */
const hci_cmd_t hci_le_start_encryption = {
OPCODE(OGF_LE_CONTROLLER, 0x19), "H442P"
// return: none -> encryption changed or encryption key refresh complete event
};

/**
 * @param connection_handle
 * @param long_term_key (128)
 */
const hci_cmd_t hci_le_long_term_key_request_reply = {
OPCODE(OGF_LE_CONTROLLER, 0x1a), "HP"
// return: status, connection handle
};

/**
 * @param conn_handle
 */
const hci_cmd_t hci_le_long_term_key_negative_reply = {
OPCODE(OGF_LE_CONTROLLER, 0x1b), "H"
// return: status, connection handle
};

/**
 * @param conn_handle
 */
const hci_cmd_t hci_le_read_supported_states = {
OPCODE(OGF_LE_CONTROLLER, 0x1c), "H"
// return: status, LE states (64)
};

/**
 * @param rx_frequency ([0x00 0x27], frequency (MHz): 2420 + N*2)
 */
const hci_cmd_t hci_le_receiver_test = {
OPCODE(OGF_LE_CONTROLLER, 0x1d), "1"
// return: status
};

/**
 * @param tx_frequency ([0x00 0x27], frequency (MHz): 2420 + N*2)
 * @param test_payload_lengh ([0x00,0x25])
 * @param packet_payload ([0,7] different patterns)
 */
const hci_cmd_t hci_le_transmitter_test = {
OPCODE(OGF_LE_CONTROLLER, 0x1e), "111"
// return: status
};

/**
 * @param end_test_cmd
 */
const hci_cmd_t hci_le_test_end = {
OPCODE(OGF_LE_CONTROLLER, 0x1f), "1"
// return: status, number of packets (8)
};

/**
 */
const hci_cmd_t hci_le_read_local_p256_public_key = {
OPCODE(OGF_LE_CONTROLLER, 0x25), ""
//  LE Read Local P-256 Public Key Complete is generated on completion
};

#ifdef HAVE_HCI_CONTROLLER_DHKEY_SUPPORT
/**
 * @param end_test_cmd
 */
const hci_cmd_t hci_le_generate_dhkey = {
OPCODE(OGF_LE_CONTROLLER, 0x26), "QQ"
// LE Generate DHKey Complete is generated on completion
};
#endif
<<<<<<< HEAD
=======

#endif
>>>>>>> 723a9de2

// Broadcom / Cypress specific HCI commands

/**
 * @brief Configure SCO Routing (BCM)
 * @param sco_routing is 0 for PCM, 1 for Transport, 2 for Codec and 3 for I2S
 * @param pcm_interface_rate is 0 for 128KBps, 1 for 256 KBps, 2 for 512KBps, 3 for 1024KBps, and 4 for 2048Kbps
 * @param frame_type is 0 for short and 1 for long
 * @param sync_mode is 0 for slave and 1 for master
 * @param clock_mode is 0 for slabe and 1 for master
 */
const hci_cmd_t hci_bcm_write_sco_pcm_int = {
OPCODE(0x3f, 0x1c), "11111"
// return: status
};<|MERGE_RESOLUTION|>--- conflicted
+++ resolved
@@ -1064,11 +1064,8 @@
 // LE Generate DHKey Complete is generated on completion
 };
 #endif
-<<<<<<< HEAD
-=======
 
 #endif
->>>>>>> 723a9de2
 
 // Broadcom / Cypress specific HCI commands
 
