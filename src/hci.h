--- conflicted
+++ resolved
@@ -75,11 +75,7 @@
 // 32 from LE Encrypt command
 #if defined(ENABLE_LE_SECURE_CONNECTIONS) && !defined(HAVE_HCI_CONTROLLER_DHKEY_SUPPORT)
 #define HCI_CMD_PAYLOAD_SIZE_LE 64
-<<<<<<< HEAD
-#endif
-=======
 #else
->>>>>>> 58c6bfca
 #define HCI_CMD_PAYLOAD_SIZE_LE 32
 #endif
 
@@ -92,10 +88,7 @@
 #else
 #define HCI_CMD_BUFFER_SIZE        (HCI_CMD_HEADER_SIZE   + HCI_CMD_PAYLOAD_SIZE_LE)
 #endif
-<<<<<<< HEAD
-=======
-
->>>>>>> 58c6bfca
+
 #define HCI_ACL_BUFFER_SIZE        (HCI_ACL_HEADER_SIZE   + HCI_ACL_PAYLOAD_SIZE)
     
 // size of hci buffers, big enough for command, event, or acl packet without H4 packet type
