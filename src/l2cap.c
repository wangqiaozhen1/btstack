--- conflicted
+++ resolved
@@ -77,12 +77,7 @@
 static linked_list_t l2cap_services;
 static linked_list_t l2cap_le_channels;
 static linked_list_t l2cap_le_services;
-<<<<<<< HEAD
 static void (*packet_handler) (uint8_t packet_type, uint16_t channel, uint8_t *packet, uint16_t size) = null_packet_handler;
-static int new_credits_blocked = 0;
-=======
-static void (*packet_handler) (void * connection, uint8_t packet_type, uint16_t channel, uint8_t *packet, uint16_t size) = null_packet_handler;
->>>>>>> 04c626e3
 
 static btstack_packet_handler_t attribute_protocol_packet_handler;
 static btstack_packet_handler_t security_protocol_packet_handler;
@@ -770,13 +765,8 @@
     chan->packet_handler = channel_packet_handler;
     chan->remote_mtu = L2CAP_MINIMAL_MTU;
     chan->local_mtu = mtu;
-<<<<<<< HEAD
-    chan->packets_granted = 0;
     chan->local_cid = l2cap_next_local_cid();
 
-=======
-    
->>>>>>> 04c626e3
     // set initial state
     chan->state = L2CAP_STATE_WILL_SEND_CREATE_CONNECTION;
     chan->state_var = L2CAP_CHANNEL_STATE_VAR_NONE;
