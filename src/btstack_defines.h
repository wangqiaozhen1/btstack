--- conflicted
+++ resolved
@@ -1218,13 +1218,12 @@
 #define ANCS_SUBEVENT_CLIENT_DISCONNECTED                           0xF2
 
 
-<<<<<<< HEAD
 /**
  * @format 11
  * @param subevent_code
  */
 #define HCI_SUBEVENT_LE_ADVERTISEMENT_INDICATION                    0xE0
-=======
+
 /** AVDTP Subevent */
 
 /**
@@ -1480,7 +1479,4 @@
  */
 #define AVRCP_SUBEVENT_PLAYER_APPLICATION_VALUE_RESPONSE                   0x0F
 
-
->>>>>>> 723a9de2
-
 #endif