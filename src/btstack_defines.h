/*
 * Copyright (C) 2015 BlueKitchen GmbH
 *
 * Redistribution and use in source and binary forms, with or without
 * modification, are permitted provided that the following conditions
 * are met:
 *
 * 1. Redistributions of source code must retain the above copyright
 *    notice, this list of conditions and the following disclaimer.
 * 2. Redistributions in binary form must reproduce the above copyright
 *    notice, this list of conditions and the following disclaimer in the
 *    documentation and/or other materials provided with the distribution.
 * 3. Neither the name of the copyright holders nor the names of
 *    contributors may be used to endorse or promote products derived
 *    from this software without specific prior written permission.
 * 4. Any redistribution, use, or modification is done solely for
 *    personal benefit and not for any commercial purpose or for
 *    monetary gain.
 *
 * THIS SOFTWARE IS PROVIDED BY BLUEKITCHEN GMBH AND CONTRIBUTORS
 * ``AS IS'' AND ANY EXPRESS OR IMPLIED WARRANTIES, INCLUDING, BUT NOT
 * LIMITED TO, THE IMPLIED WARRANTIES OF MERCHANTABILITY AND FITNESS
 * FOR A PARTICULAR PURPOSE ARE DISCLAIMED. IN NO EVENT SHALL MATTHIAS
 * RINGWALD OR CONTRIBUTORS BE LIABLE FOR ANY DIRECT, INDIRECT,
 * INCIDENTAL, SPECIAL, EXEMPLARY, OR CONSEQUENTIAL DAMAGES (INCLUDING,
 * BUT NOT LIMITED TO, PROCUREMENT OF SUBSTITUTE GOODS OR SERVICES; LOSS
 * OF USE, DATA, OR PROFITS; OR BUSINESS INTERRUPTION) HOWEVER CAUSED
 * AND ON ANY THEORY OF LIABILITY, WHETHER IN CONTRACT, STRICT LIABILITY,
 * OR TORT (INCLUDING NEGLIGENCE OR OTHERWISE) ARISING IN ANY WAY OUT OF
 * THE USE OF THIS SOFTWARE, EVEN IF ADVISED OF THE POSSIBILITY OF
 * SUCH DAMAGE.
 *
 * Please inquire about commercial licensing options at 
 * contact@bluekitchen-gmbh.com
 *
 */

/*
 * btstack-defines.h
 *
 * BTstack definitions, events, and error codes */

#ifndef __BTSTACK_DEFINES_H
#define __BTSTACK_DEFINES_H

#include <stdint.h>
#include "btstack_linked_list.h" 

// TYPES

// packet handler
typedef void (*btstack_packet_handler_t) (uint8_t packet_type, uint16_t channel, uint8_t *packet, uint16_t size);

// packet callback supporting multiple registrations
typedef struct {
    btstack_linked_item_t    item;
    btstack_packet_handler_t callback;
} btstack_packet_callback_registration_t;

/**
 * @brief 128 bit key used with AES128 in Security Manager
 */
typedef uint8_t sm_key_t[16];

// DEFINES

#define DAEMON_EVENT_PACKET     0x05
    
// L2CAP data
#define L2CAP_DATA_PACKET       0x06

// RFCOMM data
#define RFCOMM_DATA_PACKET      0x07

// Attribute protocol data
#define ATT_DATA_PACKET         0x08

// Security Manager protocol data
#define SM_DATA_PACKET          0x09

// SDP query result
// format: type (8), record_id (16), attribute_id (16), attribute_length (16), attribute_value (max 1k)
#define SDP_CLIENT_PACKET       0x0a

// BNEP data
#define BNEP_DATA_PACKET        0x0b

// Unicast Connectionless Data
#define UCD_DATA_PACKET         0x0c
 
// debug log messages
#define LOG_MESSAGE_PACKET      0xfc


// ERRORS

// last error code in 2.1 is 0x38 - we start with 0x50 for BTstack errors
#define BTSTACK_CONNECTION_TO_BTDAEMON_FAILED              0x50
#define BTSTACK_ACTIVATION_FAILED_SYSTEM_BLUETOOTH         0x51
#define BTSTACK_ACTIVATION_POWERON_FAILED                  0x52
#define BTSTACK_ACTIVATION_FAILED_UNKNOWN                  0x53
#define BTSTACK_NOT_ACTIVATED                              0x54
#define BTSTACK_BUSY                                       0x55
#define BTSTACK_MEMORY_ALLOC_FAILED                        0x56
#define BTSTACK_ACL_BUFFERS_FULL                           0x57

// l2cap errors - enumeration by the command that created them
#define L2CAP_COMMAND_REJECT_REASON_COMMAND_NOT_UNDERSTOOD 0x60
#define L2CAP_COMMAND_REJECT_REASON_SIGNALING_MTU_EXCEEDED 0x61
#define L2CAP_COMMAND_REJECT_REASON_INVALID_CID_IN_REQUEST 0x62

#define L2CAP_CONNECTION_RESPONSE_RESULT_SUCCESSFUL        0x63
#define L2CAP_CONNECTION_RESPONSE_RESULT_PENDING           0x64
#define L2CAP_CONNECTION_RESPONSE_RESULT_REFUSED_PSM       0x65
#define L2CAP_CONNECTION_RESPONSE_RESULT_REFUSED_SECURITY  0x66
#define L2CAP_CONNECTION_RESPONSE_RESULT_REFUSED_RESOURCES 0x67
#define L2CAP_CONNECTION_RESPONSE_RESULT_RTX_TIMEOUT       0x68

#define L2CAP_SERVICE_ALREADY_REGISTERED                   0x69
#define L2CAP_DATA_LEN_EXCEEDS_REMOTE_MTU                  0x6A
<<<<<<< HEAD
#define L2CAP_SERVICE_NOT_FOUND                            0x6B
#define L2CAP_LOCAL_CID_INVALID                            0x6C
=======
#define L2CAP_SERVICE_DOES_NOT_EXIST                       0x6B
>>>>>>> a4c4a5d6
    
#define RFCOMM_MULTIPLEXER_STOPPED                         0x70
#define RFCOMM_CHANNEL_ALREADY_REGISTERED                  0x71
#define RFCOMM_NO_OUTGOING_CREDITS                         0x72
#define RFCOMM_AGGREGATE_FLOW_OFF                          0x73
#define RFCOMM_DATA_LEN_EXCEEDS_MTU                        0x74

#define SDP_HANDLE_ALREADY_REGISTERED                      0x80
#define SDP_QUERY_INCOMPLETE                               0x81
#define SDP_SERVICE_NOT_FOUND                              0x82
#define SDP_HANDLE_INVALID                                 0x83
#define SDP_QUERY_BUSY                                     0x84

#define ATT_HANDLE_VALUE_INDICATION_IN_PORGRESS            0x90 
#define ATT_HANDLE_VALUE_INDICATION_TIMEOUT                0x91

#define GATT_CLIENT_NOT_CONNECTED                          0x93
#define GATT_CLIENT_BUSY                                   0x94
#define GATT_CLIENT_IN_WRONG_STATE                         0x95
#define GATT_CLIENT_DIFFERENT_CONTEXT_FOR_ADDRESS_ALREADY_EXISTS 0x96
#define GATT_CLIENT_VALUE_TOO_LONG                         0x97
#define GATT_CLIENT_CHARACTERISTIC_NOTIFICATION_NOT_SUPPORTED 0x98
#define GATT_CLIENT_CHARACTERISTIC_INDICATION_NOT_SUPPORTED   0x99 

#define BNEP_SERVICE_ALREADY_REGISTERED                    0xA0
#define BNEP_CHANNEL_NOT_CONNECTED                         0xA1
#define BNEP_DATA_LEN_EXCEEDS_MTU                          0xA2



// DAEMON COMMANDS

#define OGF_BTSTACK 0x3d

// cmds for BTstack 
// get state: @returns HCI_STATE
#define BTSTACK_GET_STATE                                  0x01

// set power mode: param HCI_POWER_MODE
#define BTSTACK_SET_POWER_MODE                             0x02

// set capture mode: param on
#define BTSTACK_SET_ACL_CAPTURE_MODE                       0x03

// get BTstack version
#define BTSTACK_GET_VERSION                                0x04

// get system Bluetooth state
#define BTSTACK_GET_SYSTEM_BLUETOOTH_ENABLED               0x05

// set system Bluetooth state
#define BTSTACK_SET_SYSTEM_BLUETOOTH_ENABLED               0x06

// enable inquiry scan for this client
#define BTSTACK_SET_DISCOVERABLE                           0x07

// set global Bluetooth state
#define BTSTACK_SET_BLUETOOTH_ENABLED                      0x08

// create l2cap channel: param bd_addr(48), psm (16)
#define L2CAP_CREATE_CHANNEL                               0x20

// disconnect l2cap disconnect, param channel(16), reason(8)
#define L2CAP_DISCONNECT                                   0x21

// register l2cap service: param psm(16), mtu (16)
#define L2CAP_REGISTER_SERVICE                             0x22

// unregister l2cap disconnect, param psm(16)
#define L2CAP_UNREGISTER_SERVICE                           0x23

// accept connection param bd_addr(48), dest cid (16)
#define L2CAP_ACCEPT_CONNECTION                            0x24

// decline l2cap disconnect,param bd_addr(48), dest cid (16), reason(8)
#define L2CAP_DECLINE_CONNECTION                           0x25

// create l2cap channel: param bd_addr(48), psm (16), mtu (16)
#define L2CAP_CREATE_CHANNEL_MTU                           0x26

// register SDP Service Record: service record (size)
#define SDP_REGISTER_SERVICE_RECORD                        0x30

// unregister SDP Service Record
#define SDP_UNREGISTER_SERVICE_RECORD                      0x31

// Get remote RFCOMM services
#define SDP_CLIENT_QUERY_RFCOMM_SERVICES                   0x32

// Get remote SDP services
#define SDP_CLIENT_QUERY_SERVICES                          0x33

// RFCOMM "HCI" Commands
#define RFCOMM_CREATE_CHANNEL       0x40
#define RFCOMM_DISCONNECT     0x41
#define RFCOMM_REGISTER_SERVICE     0x42
#define RFCOMM_UNREGISTER_SERVICE   0x43
#define RFCOMM_ACCEPT_CONNECTION    0x44
#define RFCOMM_DECLINE_CONNECTION   0x45
#define RFCOMM_PERSISTENT_CHANNEL   0x46
#define RFCOMM_CREATE_CHANNEL_WITH_CREDITS   0x47
#define RFCOMM_REGISTER_SERVICE_WITH_CREDITS 0x48
#define RFCOMM_GRANT_CREDITS                 0x49
    
// GAP Classic 0x50
#define GAP_DISCONNECT              0x50

// GAP LE      0x60  
#define GAP_LE_SCAN_START           0x60
#define GAP_LE_SCAN_STOP            0x61
#define GAP_LE_CONNECT              0x62
#define GAP_LE_CONNECT_CANCEL       0x63
#define GAP_LE_SET_SCAN_PARAMETERS  0x64

// GATT (Client) 0x70
#define GATT_DISCOVER_ALL_PRIMARY_SERVICES                       0x70
#define GATT_DISCOVER_PRIMARY_SERVICES_BY_UUID16                 0x71
#define GATT_DISCOVER_PRIMARY_SERVICES_BY_UUID128                0x72
#define GATT_FIND_INCLUDED_SERVICES_FOR_SERVICE                  0x73
#define GATT_DISCOVER_CHARACTERISTICS_FOR_SERVICE                0x74
#define GATT_DISCOVER_CHARACTERISTICS_FOR_SERVICE_BY_UUID128     0x75
#define GATT_DISCOVER_CHARACTERISTIC_DESCRIPTORS                 0x76
#define GATT_READ_VALUE_OF_CHARACTERISTIC                        0x77
#define GATT_READ_LONG_VALUE_OF_CHARACTERISTIC                   0x78
#define GATT_WRITE_VALUE_OF_CHARACTERISTIC_WITHOUT_RESPONSE      0x79
#define GATT_WRITE_VALUE_OF_CHARACTERISTIC                       0x7A
#define GATT_WRITE_LONG_VALUE_OF_CHARACTERISTIC                  0x7B
#define GATT_RELIABLE_WRITE_LONG_VALUE_OF_CHARACTERISTIC         0x7C
#define GATT_READ_CHARACTERISTIC_DESCRIPTOR                      0X7D
#define GATT_READ_LONG_CHARACTERISTIC_DESCRIPTOR                 0X7E
#define GATT_WRITE_CHARACTERISTIC_DESCRIPTOR                     0X7F
#define GATT_WRITE_LONG_CHARACTERISTIC_DESCRIPTOR                0X80
#define GATT_WRITE_CLIENT_CHARACTERISTIC_CONFIGURATION           0X81
#define GATT_GET_MTU                                             0x82



// EVENTS

/**
 * @format 1
 * @param state
 */
#define BTSTACK_EVENT_STATE                                0x60

// data: event(8), len(8), nr hci connections
#define BTSTACK_EVENT_NR_CONNECTIONS_CHANGED               0x61

/**
 * @format 
 */
#define BTSTACK_EVENT_POWERON_FAILED                       0x62

/**
 * @format 1
 * @param discoverable
 */
#define BTSTACK_EVENT_DISCOVERABLE_ENABLED                 0x66

// Daemon Events

/**
 * @format 112
 * @param major
 * @param minor
 @ @param revision
 */
#define DAEMON_EVENT_VERSION                               0x63

// data: system bluetooth on/off (bool)
/**
 * @format 1
 * param system_bluetooth_enabled
 */
#define DAEMON_EVENT_SYSTEM_BLUETOOTH_ENABLED              0x64

// data: event (8), len(8), status (8) == 0, address (48), name (1984 bits = 248 bytes)

/* 
 * @format 1BT
 * @param status == 0 to match read_remote_name_request
 * @param address
 * @param name
 */
#define DAEMON_EVENT_REMOTE_NAME_CACHED                    0x65

// internal - data: event(8)
#define DAEMON_EVENT_CONNECTION_OPENED                     0x67

// internal - data: event(8)
#define DAEMON_EVENT_CONNECTION_CLOSED                     0x68

// data: event(8), len(8), local_cid(16), credits(8)
#define DAEMON_EVENT_L2CAP_CREDITS                         0x74

/**
 * @format 12
 * @param status
 * @param psm
 */
#define DAEMON_EVENT_L2CAP_SERVICE_REGISTERED              0x75

/**
 * @format 21
 * @param rfcomm_cid
 * @param credits
 */
#define DAEMON_EVENT_RFCOMM_CREDITS                        0x84

/**
 * @format 11
 * @param status
 * @param channel_id
 */
#define DAEMON_EVENT_RFCOMM_SERVICE_REGISTERED             0x85

/**
 * @format 11
 * @param status
 * @param server_channel_id
 */
#define DAEMON_EVENT_RFCOMM_PERSISTENT_CHANNEL             0x86

/**
  * @format 14
  * @param status
  * @param service_record_handle
  */
#define DAEMON_EVENT_SDP_SERVICE_REGISTERED                0x90



// additional HCI events

/**
 * @brief Outgoing packet 
 */
#define HCI_EVENT_TRANSPORT_PACKET_SENT                    0x6E

/**
 * @format B
 * @param handle
 */
#define HCI_EVENT_SCO_CAN_SEND_NOW                         0x6F


// L2CAP EVENTS
    
/**
 * @format 1BH222222
 * @param status
 * @param address
 * @param handle
 * @param psm
 * @param local_cid
 * @param remote_cid
 * @param local_mtu
 * @param remote_mtu
 * @param flush_timeout
 */
#define L2CAP_EVENT_CHANNEL_OPENED                         0x70

/*
 * @format 2
 * @param local_cid
 */
#define L2CAP_EVENT_CHANNEL_CLOSED                         0x71

/**
 * @format BH222
 * @param address
 * @param handle
 * @param psm
 * @param local_cid
 * @param remote_cid
 */
#define L2CAP_EVENT_INCOMING_CONNECTION                    0x72

// ??
// data: event(8), len(8), handle(16)
#define L2CAP_EVENT_TIMEOUT_CHECK                          0x73

/**
 * @format H2222
 * @param handle
 * @param interval_min
 * @param interval_max
 * @param latencey
 * @param timeout_multiplier
 */
#define L2CAP_EVENT_CONNECTION_PARAMETER_UPDATE_REQUEST    0x76

// data: event(8), len(8), handle(16), result (16) (0 == ok, 1 == fail)
 /** 
  * @format H2
  * @param handle
  * @result
  */
#define L2CAP_EVENT_CONNECTION_PARAMETER_UPDATE_RESPONSE   0x77

/**
 * @format 2
 * @param local_cid
 */
#define L2CAP_EVENT_CAN_SEND_NOW                           0x78

// RFCOMM EVENTS

/**
 * @format 1B2122
 * @param status
 * @param bd_addr
 * @param con_handle
 * @param server_channel
 * @param rfcomm_cid
 * @param max_frame_size
 */
#define RFCOMM_EVENT_CHANNEL_OPENED                        0x80

/**
 * @format 2
 * @param rfcomm_cid
 */
#define RFCOMM_EVENT_CHANNEL_CLOSED                        0x81

/**
 * @format B12
 * @param bd_addr
 * @param server_channel
 * @param rfcomm_cid
 */
#define RFCOMM_EVENT_INCOMING_CONNECTION                   0x82

/**
 * @format 21
 * @param rfcomm_cid
 * @param line_status
 */
#define RFCOMM_EVENT_REMOTE_LINE_STATUS                    0x83
        
/**
 * @format 21
 * @param rfcomm_cid
 * @param modem_status
 */
#define RFCOMM_EVENT_REMOTE_MODEM_STATUS                   0x87

 /**
  * TODO: format for variable data 2?
  * param rfcomm_cid
  * param rpn_data
  */
#define RFCOMM_EVENT_PORT_CONFIGURATION                    0x88

/**
 * @format 2
 * @param rfcomm_cid
 */
#define RFCOMM_EVENT_CAN_SEND_NOW                          0x89


/**
 * @format 1
 * @param status
 */
#define SDP_EVENT_QUERY_COMPLETE                                 0x91 

/**
 * @format 1T
 * @param rfcomm_channel
 * @param name
 */
#define SDP_EVENT_QUERY_RFCOMM_SERVICE                           0x92

/**
 * @format 22221
 * @param record_id
 * @param attribute_id
 * @param attribute_length
 * @param data_offset
 * @param data
 */
#define SDP_EVENT_QUERY_ATTRIBUTE_BYTE                           0x93

/**
 * @format 22LV
 * @param record_id
 * @param attribute_id
 * @param attribute_length
 * @param attribute_value
 */
#define SDP_EVENT_QUERY_ATTRIBUTE_VALUE                          0x94

/**
 * @format 224
 * @param total_count
 * @param record_index
 * @param record_handle
 * @note Not provided by daemon, only used for internal testing
 */
#define SDP_EVENT_QUERY_SERVICE_RECORD_HANDLE                    0x95

/**
 * @format H1
 * @param handle
 * @param status
 */
#define GATT_EVENT_QUERY_COMPLETE                                0xA0

/**
 * @format HX
 * @param handle
 * @param service
 */
#define GATT_EVENT_SERVICE_QUERY_RESULT                          0xA1

/**
 * @format HY
 * @param handle
 * @param characteristic
 */
#define GATT_EVENT_CHARACTERISTIC_QUERY_RESULT                   0xA2

/**
 * @format H2X
 * @param handle
 * @param include_handle
 * @param service
 */
#define GATT_EVENT_INCLUDED_SERVICE_QUERY_RESULT                 0xA3

/**
 * @format HZ
 * @param handle
 * @param characteristic_descriptor
 */
#define GATT_EVENT_ALL_CHARACTERISTIC_DESCRIPTORS_QUERY_RESULT   0xA4

/**
 * @format H2LV
 * @param handle
 * @param value_handle
 * @param value_length
 * @param value
 */
#define GATT_EVENT_CHARACTERISTIC_VALUE_QUERY_RESULT             0xA5

/**
 * @format H22LV
 * @param handle
 * @param value_handle
 * @param value_offset
 * @param value_length
 * @param value
 */
#define GATT_EVENT_LONG_CHARACTERISTIC_VALUE_QUERY_RESULT        0xA6

/**
 * @format H2LV
 * @param handle
 * @param value_handle
 * @param value_length
 * @param value
 */
#define GATT_EVENT_NOTIFICATION                                  0xA7

/**
 * @format H2LV
 * @param handle
 * @param value_handle
 * @param value_length
 * @param value
 */
#define GATT_EVENT_INDICATION                                    0xA8

/**
 * @format H2LV
 * @param descriptor_handle
 * @param descriptor_length
 * @param descriptor
 */
#define GATT_EVENT_CHARACTERISTIC_DESCRIPTOR_QUERY_RESULT        0xA9

/**
 * @format H2LV
 * @param handle
 * @param descriptor_offset
 * @param descriptor_length
 * @param descriptor
 */
#define GATT_EVENT_LONG_CHARACTERISTIC_DESCRIPTOR_QUERY_RESULT   0xAA

/** 
 * @format H2
 * @param handle
 * @param MTU
 */    
#define GATT_EVENT_MTU                                           0xAB

/** 
 * @format H2
 * @param handle
 * @param MTU
 */    
#define ATT_EVENT_MTU_EXCHANGE_COMPLETE                          0xB5

 /**
  * @format 1H2
  * @param status
  * @param conn_handle
  * @param attribute_handle
  */
#define ATT_EVENT_HANDLE_VALUE_INDICATION_COMPLETE               0xB6

/**
 * @format
 */
#define ATT_EVENT_CAN_SEND_NOW                                   0xB7

// TODO: daemon only event

/**
 * @format 12
 * @param status
 * @param service_uuid
 */
 #define BNEP_EVENT_SERVICE_REGISTERED                      0xC0

/**
 * @format 12222B
 * @param status
 * @param bnep_cid
 * @param source_uuid
 * @param destination_uuid
 * @param mtu
 * @param remote_address
 */
 #define BNEP_EVENT_CHANNEL_OPENED                   0xC1

/**
 * @format 222B
 * @param bnep_cid
 * @param source_uuid
 * @param destination_uuid
 * @param remote_address
 */
 #define BNEP_EVENT_CHANNEL_CLOSED                          0xC2

/**
 * @format 222B1
 * @param bnep_cid
 * @param source_uuid
 * @param destination_uuid
 * @param remote_address
 * @param channel_state
 */
#define BNEP_EVENT_CHANNEL_TIMEOUT                         0xC3    
    
/**
 * @format 222B
 * @param bnep_cid
 * @param source_uuid
 * @param destination_uuid
 * @param remote_address
 */
 #define BNEP_EVENT_CAN_SEND_NOW                           0xC4

 /**
  * @format H1B
  * @param handle
  * @param addr_type
  * @param address
  */
#define SM_EVENT_JUST_WORKS_REQUEST                              0xD0

 /**
  * @format H1B
  * @param handle
  * @param addr_type
  * @param address
  */
#define SM_EVENT_JUST_WORKS_CANCEL                               0xD1 

 /**
  * @format H1B4
  * @param handle
  * @param addr_type
  * @param address
  * @param passkey
  */
#define SM_EVENT_PASSKEY_DISPLAY_NUMBER                          0xD2

 /**
  * @format H1B
  * @param handle
  * @param addr_type
  * @param address
  */
#define SM_EVENT_PASSKEY_DISPLAY_CANCEL                          0xD3

 /**
  * @format H1B421
  * @param handle
  * @param addr_type
  * @param address
  */
#define SM_EVENT_PASSKEY_INPUT_NUMBER                            0xD4

 /**
  * @format H1B
  * @param handle
  * @param addr_type
  * @param address
  */
#define SM_EVENT_PASSKEY_INPUT_CANCEL                            0xD5

 /**
  * @format H1B4
  * @param handle
  * @param addr_type
  * @param address
  * @param passkey
  */
#define SM_EVENT_NUMERIC_COMPARISON_REQUEST                      0xD6

 /**
  * @format H1B4
  * @param handle
  * @param addr_type
  * @param address
  */
#define SM_EVENT_NUMERIC_COMPARISON_CANCEL                       0xD7

 /**
  * @format H1B
  * @param handle
  * @param addr_type
  * @param address
  */
#define SM_EVENT_IDENTITY_RESOLVING_STARTED                      0xD8

 /**
  * @format H1B
  * @param handle
  * @param addr_type
  * @param address
  */
#define SM_EVENT_IDENTITY_RESOLVING_FAILED                       0xD9

 /**
  * @format H1B2
  * @param handle
  * @param addr_type
  * @param address
  * @param le_device_db_index
  */
#define SM_EVENT_IDENTITY_RESOLVING_SUCCEEDED                    0xDA

 /**
  * @format H1B
  * @param handle
  * @param addr_type
  * @param address
  */
#define SM_EVENT_AUTHORIZATION_REQUEST                           0xDB

 /**
  * @format H1B1
  * @param handle
  * @param addr_type
  * @param address
  * @param authorization_result
  */
#define SM_EVENT_AUTHORIZATION_RESULT                            0xDC

 /**
  * @format H1
  * @param handle
  * @param action see SM_KEYPRESS_*
  */
#define SM_EVENT_KEYPRESS_NOTIFICATION                           0xDD


// GAP

/**
 * @format H1
 * @param handle
 * @param security_level
 */
#define GAP_EVENT_SECURITY_LEVEL                                 0xE0

/**
 * @format 1B
 * @param status
 * @param address
 */
#define GAP_EVENT_DEDICATED_BONDING_COMPLETED                    0xE1

/**
 * @format 11B1JV
 * @param advertising_event_type
 * @param address_type
 * @param address
 * @param rssi
 * @param data_length
 * @param data
 */
#define GAP_EVENT_ADVERTISING_REPORT                          0xE2


// Meta Events, see below for sub events
#define HCI_EVENT_HSP_META                                 0xE8
#define HCI_EVENT_HFP_META                                 0xE9
#define HCI_EVENT_ANCS_META                                0xEA

// Potential other meta groups
 // #define HCI_EVENT_BNEP_META                                0xxx
// #define HCI_EVENT_GAP_META                                 0xxx
// #define HCI_EVENT_GATT_META                                0xxx
// #define HCI_EVENT_PAN_META                                 0xxx
// #define HCI_EVENT_SDP_META                                 0xxx
// #define HCI_EVENT_SM_META                                  0xxx


/** HSP Subevent */

/**
 * @format 11
 * @param subevent_code
 * @param status 0 == OK
 */
#define HSP_SUBEVENT_RFCOMM_CONNECTION_COMPLETE             0x01

/**
 * @format 11
 * @param subevent_code
 * @param status 0 == OK
 */
#define HSP_SUBEVENT_RFCOMM_DISCONNECTION_COMPLETE           0x02


/**
 * @format 11H
 * @param subevent_code
 * @param status 0 == OK
 * @param handle
 */
#define HSP_SUBEVENT_AUDIO_CONNECTION_COMPLETE             0x03

/**
 * @format 11
 * @param subevent_code
 * @param status 0 == OK
 */
#define HSP_SUBEVENT_AUDIO_DISCONNECTION_COMPLETE          0x04

/**
 * @format 1
 * @param subevent_code
 */
#define HSP_SUBEVENT_RING                                  0x05

/**
 * @format 11
 * @param subevent_code
 * @param gain Valid range: [0,15]
 */
#define HSP_SUBEVENT_MICROPHONE_GAIN_CHANGED               0x06

/**
 * @format 11
 * @param subevent_code
 * @param gain Valid range: [0,15]
 */
#define HSP_SUBEVENT_SPEAKER_GAIN_CHANGED                  0x07

/**
 * @format 1JV
 * @param subevent_code
 * @param value_length
 * @param value
 */
#define HSP_SUBEVENT_HS_COMMAND                            0x08

/**
 * @format 1JV
 * @param subevent_code
 * @param value_length
 * @param value
 */
#define HSP_SUBEVENT_AG_INDICATION                         0x09


/** HFP Subevent */

/**
 * @format 11H
 * @param subevent_code
 * @param status 0 == OK
 * @param con_handle
 */
#define HFP_SUBEVENT_SERVICE_LEVEL_CONNECTION_ESTABLISHED  0x01

/**
 * @format 1
 * @param subevent_code
 */
#define HFP_SUBEVENT_SERVICE_LEVEL_CONNECTION_RELEASED     0x02

/**
 * @format 11H
 * @param subevent_code
 * @param status 0 == OK
 * @param handle
 */
#define HFP_SUBEVENT_AUDIO_CONNECTION_ESTABLISHED          0x03

/**
 * @format 1
 * @param subevent_code
 */
#define HFP_SUBEVENT_AUDIO_CONNECTION_RELEASED             0x04

/**
 * @format 11
 * @param subevent_code
 * @param status 0 == OK
 */
#define HFP_SUBEVENT_COMPLETE                              0x05

/**
 * @format 111T
 * @param subevent_code
 * @param indicator_index
 * @param indicator_status
 * @param indicator_name
 */
#define HFP_SUBEVENT_AG_INDICATOR_STATUS_CHANGED           0x06

/**
 * @format 1111T
 * @param subevent_code
 * @param network_operator_mode
 * @param network_operator_format
 * @param network_operator_name
 */
#define HFP_SUBEVENT_NETWORK_OPERATOR_CHANGED              0x07

/**
 * @format 11
 * @param subevent_code
 * @param error
 */
#define HFP_SUBEVENT_EXTENDED_AUDIO_GATEWAY_ERROR             0x08

/**
 * @format 11
 * @param subevent_code
 * @param status
 */
#define HFP_SUBEVENT_CODECS_CONNECTION_COMPLETE               0x09

/**
 * @format 1
 * @param subevent_code
 */
#define HFP_SUBEVENT_START_RINGINIG                           0x0A

/**
 * @format 1
 * @param subevent_code
 */
#define HFP_SUBEVENT_STOP_RINGINIG                            0x0B

/**
 * @format 1
 * @param subevent_code
 */
#define HFP_SUBEVENT_CALL_TERMINATED                          0x0C

/**
 * @format 1T
 * @param subevent_code
 * @param number
 */
#define HFP_SUBEVENT_PLACE_CALL_WITH_NUMBER                   0x0D

/**
 * @format 1
 * @param subevent_code
 */
#define HFP_SUBEVENT_ATTACH_NUMBER_TO_VOICE_TAG               0x0E

/**
 * @format 1T
 * @param subevent_code
 * @param number
 */
#define HFP_SUBEVENT_NUMBER_FOR_VOICE_TAG                     0x0F

/**
 * @format 1T
 * @param subevent_code
 * @param dtmf code
 */
#define HFP_SUBEVENT_TRANSMIT_DTMF_CODES                      0x10

/**
 * @format 1
 * @param subevent_code
 */
 #define HFP_SUBEVENT_CALL_ANSWERED                            0x11

/**
 * @format 1
 * @param subevent_code
 */
#define HFP_SUBEVENT_CONFERENCE_CALL                          0x12

/**
 * @format 1
 * @param subevent_code
 */
#define HFP_SUBEVENT_RING                                     0x13

/**
 * @format 111
 * @param subevent_code
 * @param status
 * @param gain
 */
 #define HFP_SUBEVENT_SPEAKER_VOLUME                           0x14

/**
 * @format 111
 * @param subevent_code
 * @param status
 * @param gain
 */
#define HFP_SUBEVENT_MICROPHONE_VOLUME                        0x15

/**
 * @format 11T
 * @param subevent_code
 * @param type
 * @param number
 */
#define HFP_SUBEVENT_CALL_WAITING_NOTIFICATION                0x16

/**
 * @format 11T
 * @param subevent_code
 * @param type
 * @param number
 */
#define HFP_SUBEVENT_CALLING_LINE_INDETIFICATION_NOTIFICATION 0x17

/**
 * @format 111111T
 * @param subevent_code
 * @param clcc_idx
 * @param clcc_dir
 * @param clcc_status
 * @param clcc_mpty
 * @param bnip_type
 * @param bnip_number
 */
#define HFP_SUBEVENT_ENHANCED_CALL_STATUS                     0x18

/**
 * @format 111T
 * @param subevent_code
 * @param status
 * @param bnip_type
 * @param bnip_number
 */
 #define HFP_SUBEVENT_SUBSCRIBER_NUMBER_INFORMATION            0x19

/**
 * @format 1T
 * @param subevent_code
 * @param value
 */
#define HFP_SUBEVENT_RESPONSE_AND_HOLD_STATUS                 0x1A

// ANCS Client

/**
 * @format 1H
 * @param subevent_code
 * @param handle
 */ 
#define ANCS_SUBEVENT_CLIENT_CONNECTED                              0xF0

/**
 * @format 1H2T
 * @param subevent_code
 * @param handle
 * @param attribute_id
 * @param text
 */ 
#define ANCS_SUBEVENT_CLIENT_NOTIFICATION                           0xF1

/**
 * @format 1H
 * @param subevent_code
 * @param handle
 */ 
#define ANCS_SUBEVENT_CLIENT_DISCONNECTED                           0xF2

#endif<|MERGE_RESOLUTION|>--- conflicted
+++ resolved
@@ -118,12 +118,8 @@
 
 #define L2CAP_SERVICE_ALREADY_REGISTERED                   0x69
 #define L2CAP_DATA_LEN_EXCEEDS_REMOTE_MTU                  0x6A
-<<<<<<< HEAD
-#define L2CAP_SERVICE_NOT_FOUND                            0x6B
+#define L2CAP_SERVICE_DOES_NOT_EXIST                       0x6B
 #define L2CAP_LOCAL_CID_INVALID                            0x6C
-=======
-#define L2CAP_SERVICE_DOES_NOT_EXIST                       0x6B
->>>>>>> a4c4a5d6
     
 #define RFCOMM_MULTIPLEXER_STOPPED                         0x70
 #define RFCOMM_CHANNEL_ALREADY_REGISTERED                  0x71
