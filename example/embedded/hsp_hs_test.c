/*
 * Copyright (C) 2014 BlueKitchen GmbH
 *
 * Redistribution and use in source and binary forms, with or without
 * modification, are permitted provided that the following conditions
 * are met:
 *
 * 1. Redistributions of source code must retain the above copyright
 *    notice, this list of conditions and the following disclaimer.
 * 2. Redistributions in binary form must reproduce the above copyright
 *    notice, this list of conditions and the following disclaimer in the
 *    documentation and/or other materials provided with the distribution.
 * 3. Neither the name of the copyright holders nor the names of
 *    contributors may be used to endorse or promote products derived
 *    from this software without specific prior written permission.
 * 4. Any redistribution, use, or modification is done solely for
 *    personal benefit and not for any commercial purpose or for
 *    monetary gain.
 *
 * THIS SOFTWARE IS PROVIDED BY BLUEKITCHEN GMBH AND CONTRIBUTORS
 * ``AS IS'' AND ANY EXPRESS OR IMPLIED WARRANTIES, INCLUDING, BUT NOT
 * LIMITED TO, THE IMPLIED WARRANTIES OF MERCHANTABILITY AND FITNESS
 * FOR A PARTICULAR PURPOSE ARE DISCLAIMED. IN NO EVENT SHALL MATTHIAS
 * RINGWALD OR CONTRIBUTORS BE LIABLE FOR ANY DIRECT, INDIRECT,
 * INCIDENTAL, SPECIAL, EXEMPLARY, OR CONSEQUENTIAL DAMAGES (INCLUDING,
 * BUT NOT LIMITED TO, PROCUREMENT OF SUBSTITUTE GOODS OR SERVICES; LOSS
 * OF USE, DATA, OR PROFITS; OR BUSINESS INTERRUPTION) HOWEVER CAUSED
 * AND ON ANY THEORY OF LIABILITY, WHETHER IN CONTRACT, STRICT LIABILITY,
 * OR TORT (INCLUDING NEGLIGENCE OR OTHERWISE) ARISING IN ANY WAY OUT OF
 * THE USE OF THIS SOFTWARE, EVEN IF ADVISED OF THE POSSIBILITY OF
 * SUCH DAMAGE.
 *
 * Please inquire about commercial licensing options at 
 * contact@bluekitchen-gmbh.com
 *
 */
 
// *****************************************************************************
//
// Minimal test for HSP Headset (!! UNDER DEVELOPMENT !!)
//
// Requires HAVE_SCO and HAVE_SCO_OVER_HCI to be defined
//
// Tested working setups: 
// - Ubuntu 14 64-bit, CC2564B connected via FTDI USB-2-UART adapter, 921600 baud
// - Ubuntu 14 64-bit, CSR dongle
// - OS X 10.11, CSR dongle

// Broken setups:
// - OS X 10.11, CC2564B connected via FDTI USB-2-UART adapter, 921600 baud
//   - select(..) blocks > 400 ms -> num completed is received to late -> gaps between audio
//   - looks like bug in select->FTDI driver as it works correct on Linux
// 
// SCO not routed over HCI (yet)
// - CSR UART dongle 
// - Broadcom USB dongle
// - Broadcom UART chipset
// - ..
// *****************************************************************************

#include "btstack_config.h"

#include <stdint.h>
#include <stdio.h>
#include <stdlib.h>
#include <string.h>
#include <math.h>

#include "btstack_run_loop.h"
#include "classic/sdp_util.h"

#include "classic/sdp_server.h"
#include "classic/hsp_hs.h"

#include "hci.h"
#include "l2cap.h"
#include "btstack_debug.h"

static btstack_packet_callback_registration_t hci_event_callback_registration;

static uint8_t hsp_service_buffer[150]; 
static const uint8_t rfcomm_channel_nr = 1;
static const char    hsp_hs_service_name[] = "Headset Test";
static uint16_t      sco_handle = 0;

static char hs_cmd_buffer[100];

static int phase = 0;

// input signal: pre-computed sine wave, 160 Hz
static const uint8_t sine[] = {
      0,  15,  31,  46,  61,  74,  86,  97, 107, 114,
    120, 124, 126, 126, 124, 120, 114, 107,  97,  86,
     74,  61,  46,  31,  15,   0, 241, 225, 210, 195,
    182, 170, 159, 149, 142, 136, 132, 130, 130, 132,
    136, 142, 149, 159, 170, 182, 195, 210, 225, 241,
};

#if 0
//
// re-compute sine table for input signal
//
#include <math.h>
#define TABLE_SIZE 50
static uint8_t sine[TABLE_SIZE];
static void compute_signal(void){
    #define TABLE_SIZE    (50)
    // create sine wave table
    int i;
    printf("static const uint8_t sine[] = {");
    for( i=0; i<TABLE_SIZE; i++ ) {
        if ((i % 10) == 0) printf("\n    ");
        sine[i] = (int8_t) (127.0 * sin( ((double)i/(double)TABLE_SIZE) * M_PI * 2. ));
        printf("%3u, ", sine[i]);
    }
    printf("\n};\n");
}
#endif

static void try_send_sco(void){
    if (!sco_handle) return;
    if (!hci_can_send_sco_packet_now()) {
        // printf("try_send_sco, cannot send now\n");
        return;
    }

    const int sco_packet_length = hci_get_sco_packet_length();
    const int sco_payload_length = sco_packet_length - 3;
    const int frames_per_packet = sco_payload_length;    // for 8-bit data. for 16-bit data it's /2

    hci_reserve_packet_buffer();
    uint8_t * sco_packet = hci_get_outgoing_packet_buffer();
    // set handle + flags
    little_endian_store_16(sco_packet, 0, sco_handle);
    // set len
    sco_packet[2] = sco_payload_length;
    int i;
    for (i=0;i<frames_per_packet;i++){
        sco_packet[3+i] = sine[phase];
        phase++;
        if (phase >= sizeof(sine)) phase = 0;
    }
    hci_send_sco_packet_buffer(sco_packet_length);
    static int count = 0;
    count++;
    if ((count & 15) == 0) printf("Sent %u\n", count);
}

static void sco_packet_handler(uint8_t packet_type, uint8_t * packet, uint16_t size){
    static int count = 0;
    count++;
    if ((count & 15)) return;
    printf("SCO packets %u\n", count);
}

static void packet_handler(uint8_t * event, uint16_t event_size){

    // printf("Packet handler event 0x%02x\n", event[0]);
    
    try_send_sco();
    
    switch (event[0]) {
        case BTSTACK_EVENT_STATE:
            if (event[2] != HCI_STATE_WORKING) break;
            printf("Working!\n");
            break;
        case HCI_EVENT_NUMBER_OF_COMPLETED_PACKETS:
        case DAEMON_EVENT_HCI_PACKET_SENT:
            // printf("DAEMON_EVENT_HCI_PACKET_SENT\n");
            // try_send_sco();
            break;
        case HCI_EVENT_HSP_META:
            switch (event[2]) { 
                case HSP_SUBEVENT_AUDIO_CONNECTION_COMPLETE:
                    if (event[3] == 0){
                        sco_handle = little_endian_read_16(event, 4);
                        printf("Audio connection established with SCO handle 0x%04x.\n", sco_handle);
                        // try_send_sco();
                    } else {
                        printf("Audio connection establishment failed with status %u\n", event[3]);
                        sco_handle = 0;
                    }
                    break;
                case HSP_SUBEVENT_AUDIO_DISCONNECTION_COMPLETE:
                    if (event[3] == 0){
                        printf("Audio connection released.\n\n");
                        sco_handle = 0;
                    } else {
                        printf("Audio connection releasing failed with status %u\n", event[3]);
                    }
                    break;
                case HSP_SUBEVENT_MICROPHONE_GAIN_CHANGED:
                    printf("Received microphone gain change %d\n", event[3]);
                    break;
                case HSP_SUBEVENT_SPEAKER_GAIN_CHANGED:
                    printf("Received speaker gain change %d\n", event[3]);
                    break;
                case HSP_SUBEVENT_RING:
                    printf("HS: RING RING!\n");
                    break;
                case HSP_SUBEVENT_AG_INDICATION:
                    memset(hs_cmd_buffer, 0, sizeof(hs_cmd_buffer));
                    int size = event_size <= sizeof(hs_cmd_buffer)? event_size : sizeof(hs_cmd_buffer); 
                    memcpy(hs_cmd_buffer, &event[3], size - 1);
                    printf("Received custom indication: \"%s\". \nExit code or call hsp_hs_send_result.\n", hs_cmd_buffer);
                    break;
                default:
                    printf("event not handled %u\n", event[2]);
                    break;
            }
            break;
        default:
            break;
    }
}

static void handle_hci_event(uint8_t packet_type, uint16_t channel, uint8_t * packet, uint16_t size){
    packet_handler(packet, size);
}

int btstack_main(int argc, const char * argv[]);
int btstack_main(int argc, const char * argv[]){

#ifdef TABLE_SIZE
    compute_signal();
#endif

    hci_discoverable_control(1);
    hci_ssp_set_io_capability(SSP_IO_CAPABILITY_DISPLAY_YES_NO);
    gap_set_local_name("BTstack HSP HS");

    // register for HCI events
    hci_event_callback_registration.callback = &handle_hci_event;
    hci_add_event_handler(&hci_event_callback_registration);

    // register for SCO packets
    hci_register_sco_packet_handler(&sco_packet_handler);

    hsp_hs_init(rfcomm_channel_nr);
    hsp_hs_register_packet_handler(packet_handler);
    
    sdp_init();
<<<<<<< HEAD
    memset(hsp_service_buffer, 0, sizeof(hsp_service_buffer));
    hsp_hs_create_service(hsp_service_buffer, 0x10001, rfcomm_channel_nr, hsp_hs_service_name, 0);
    sdp_register_service(hsp_service_buffer);
=======
	memset((uint8_t *)hsp_service_buffer, 0, sizeof(hsp_service_buffer));
    hsp_hs_create_sdp_record((uint8_t *)hsp_service_buffer, rfcomm_channel_nr, hsp_hs_service_name, 0);

    sdp_register_service_internal(NULL, (uint8_t *)hsp_service_buffer);
>>>>>>> 042a40aa

    // turn on!
    hci_power_control(HCI_POWER_ON);
    
    return 0;
}<|MERGE_RESOLUTION|>--- conflicted
+++ resolved
@@ -240,16 +240,9 @@
     hsp_hs_register_packet_handler(packet_handler);
     
     sdp_init();
-<<<<<<< HEAD
     memset(hsp_service_buffer, 0, sizeof(hsp_service_buffer));
-    hsp_hs_create_service(hsp_service_buffer, 0x10001, rfcomm_channel_nr, hsp_hs_service_name, 0);
+    hsp_hs_create_sdp_record(hsp_service_buffer, 0x10001, rfcomm_channel_nr, hsp_hs_service_name, 0);
     sdp_register_service(hsp_service_buffer);
-=======
-	memset((uint8_t *)hsp_service_buffer, 0, sizeof(hsp_service_buffer));
-    hsp_hs_create_sdp_record((uint8_t *)hsp_service_buffer, rfcomm_channel_nr, hsp_hs_service_name, 0);
-
-    sdp_register_service_internal(NULL, (uint8_t *)hsp_service_buffer);
->>>>>>> 042a40aa
 
     // turn on!
     hci_power_control(HCI_POWER_ON);
