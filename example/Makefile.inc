--- conflicted
+++ resolved
@@ -55,10 +55,6 @@
 
 SM_REAL += \
 	sm.c 				 	    \
-<<<<<<< HEAD
-	le_device_db_memory.c       \
-=======
->>>>>>> cb264910
 
 PAN += \
 	pan.c \
@@ -216,7 +212,6 @@
 
 clean:
 	rm -f ${EXAMPLES}
-	rm -f ${EXAMPLES_USING_LE}
 	rm -f  *.o *.out *.hex *.exe
 	rm -f  ancs_client_demo.h profile.h spp_and_le_counter.h
 	rm -rf *.dSYM
