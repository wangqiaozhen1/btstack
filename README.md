**_Note: Major API Changes. For older projects, you may use the [v0.9 branch](https://github.com/bluekitchen/btstack/tree/v0.9). 
Please see [Migration notes](https://github.com/bluekitchen/btstack/blob/master/doc/manual/docs/appendix/migration.md)_**

# Welcome to BTstack

BTstack is [BlueKitchen's](http://bluekitchen-gmbh.com) implementation of the official Bluetooth stack. 
It is well suited for small, resource-constraint devices 
such as 8 or 16 bit embedded systems as it is highly configurable and comes with an ultra small memory footprint. 
A minimal configuration for an SPP server on a MSP430 can run in 32 kB FLASH and only 4 kB of RAM.

Targeting a variety of platforms is as simple as providing the necessary UART, CPU, and CLOCK implementations. BTstack is currently capable of connecting to Bluetooth-modules via: (H2) HCI USB, (H4) HCI UART + TI's eHCILL, and (H5) HCI Three-Wire UART.

On smaller embedded systems, a minimal run loop implementation allows to use BTstack without a Real Time OS (RTOS). 
If a RTOS is already provided, BTstack can be integrated and run as a single thread. 

On larger systems, BTstack provides a daemon that connects to a Bluetooth module. 
Multiple applications can communicate with this daemon over different inter-process communication methods.

BTstack supports the Central and the Peripheral Role of Bluetooth 4.2 Low Energy specification. 
It can be configured to run as either single-mode stack or a dual-mode stack.

BTstack is free for non-commercial use. However, for commercial use, <a href="mailto:contact@bluekitchen-gmbh.com">tell us</a> a bit about your project to get a quote.

**Documentation:** [HTML](http://bluekitchen-gmbh.com/btstack/develop/), [PDF](http://bluekitchen-gmbh.com/btstack_develop.pdf)

**Discussion and Community Support:** [BTstack Google Group](http://groups.google.com/group/btstack-dev)

<<<<<<< HEAD
## Documentation
- [HTML](http://bluekitchen-gmbh.com/btstack/)
- [PDF](http://bluekitchen-gmbh.com/btstack.pdf)
=======
### Supported Protocols and Profiles
>>>>>>> 1bbecc2b

**Protocols:** L2CAP, RFCOMM, SDP, BNEP, ATT, SM (incl. LE Secure Connections).

**Profiles** GAP, IOP, HFP, HSP, SPP, PAN, GATT.

**Coming next** A2DP, AVRCP, HID, HOGP, BLE Mesh, and more.

It has been qualified with the the Bluetooth SIG for GAP, IOP, HFP, HSP, SPP, PAN profiles and 
GATT, SM of the Bluetooth 4.2 LE Central and Peripheral roles (QD ID 25340). For information on MFi/iAP2 support, please <a href="mailto:contact@bluekitchen-gmbh.com">contact us</a>.




## Evaluation Platforms

#### Embedded Platforms:      
Status               | Platform
--------------       | ------ 
[<img src="http://buildbot.bluekitchen-gmbh.com/btstack/badge.png?builder=port-ez430-rf2560-master">](https://buildbot.bluekitchen-gmbh.com/btstack/builders/port-ez430-rf2560-master) | [EZ430-RF256x Bluetooth Evaluation Tool for MSP430](http://www.ti.com/tool/ez430-rf256x)
[<img src="http://buildbot.bluekitchen-gmbh.com/btstack/badge.png?builder=port-msp-exp430f5438-cc2564b-master">](https://buildbot.bluekitchen-gmbh.com/btstack/builders/port-msp-exp430f5438-cc2564b-master) | [MSP430F5438 Experimenter Board for MSP430](http://www.ti.com/tool/msp-exp430f5438) with [Bluetooth CC2564 Module Evaluation Board](http://www.ti.com/tool/cc2564modnem)
[<img src="http://buildbot.bluekitchen-gmbh.com/btstack/badge.png?builder=port-msp430f5229lp-cc2564b-master">](https://buildbot.bluekitchen-gmbh.com/btstack/builders/port-msp430f5229lp-cc2564b-master)     | [MSP-EXP430F5529LP LaunchPad](http://www.ti.com/ww/en/launchpad/launchpads-msp430-msp-exp430f5529lp.html#tabs) with [Bluetooth CC2564 Module Evaluation Board](http://www.ti.com/tool/cc2564modnem) and [EM Adapter BoosterPack](http://www.ti.com/tool/boost-ccemadapter) with additional 32768Hz quartz oscillator
[<img src="http://buildbot.bluekitchen-gmbh.com/btstack/badge.png?builder=port-stm32-f103rb-nucleo-master">](https://buildbot.bluekitchen-gmbh.com/btstack/builders/port-stm32-f103rb-nucleo-master)         | [STM32 Nucleo development board NUCLEO-F103RB](http://www.st.com/web/catalog/tools/FM116/SC959/SS1532/LN1847/PF259875) with [Bluetooth CC2564 Module Evaluation Board](http://www.ti.com/tool/cc2564modnem) and [EM Adapter BoosterPack](http://www.ti.com/tool/boost-ccemadapter) with additional 32768Hz quartz oscillator
[<img src="http://buildbot.bluekitchen-gmbh.com/btstack/badge.png?builder=port-pic32-harmony-master">](https://buildbot.bluekitchen-gmbh.com/btstack/builders/port-pic32-harmony-master)                     | [Microchip's PIC32 Bluetooth Audio Development Kit](http://www.microchip.com/Developmenttools/ProductDetails.aspx?PartNO=DV320032)
[<img src="http://buildbot.bluekitchen-gmbh.com/btstack/badge.png?builder=port-wiced-master">](https://buildbot.bluekitchen-gmbh.com/btstack/builders/port-wiced-master)                                     | [RedBear Duo](https://github.com/redbear/WICED-SDK) with Broadcom BCM43438 A1


#### Other Platforms:     
Status               | Platform
--------------       | ------ 
<<<<<<< HEAD
[<img src="http://buildbot.bluekitchen-gmbh.com/btstack/badge.png?builder=port-posix-h4-master">](https://buildbot.bluekitchen-gmbh.com/btstack/builders/port-posix-h4-master) | posix: Unix-based system talking to Bluetooth module via serial port   
[<img src="http://buildbot.bluekitchen-gmbh.com/btstack/badge.png?builder=port-libusb-master">](https://buildbot.bluekitchen-gmbh.com/btstack/builders/port-libusb-master)   | libusb: Unix-based system talking via USB Bluetooth dongle
[<img src="http://buildbot.bluekitchen-gmbh.com/btstack/badge.png?builder=port-daemon-master">](https://buildbot.bluekitchen-gmbh.com/btstack/builders/port-daemon-master)   | daemon: TCP and Unix domain named socket client-server architecture supporting multiple clients
[<img src="http://buildbot.bluekitchen-gmbh.com/btstack/badge.png?builder=java-master">](https://buildbot.bluekitchen-gmbh.com/btstack/builders/java-master)          | java: Java wrapper for daemon 
[<img src="http://buildbot.bluekitchen-gmbh.com/btstack/badge.png?builder=port-ios-master">](https://buildbot.bluekitchen-gmbh.com/btstack/builders/port-ios-master)      | iOS: daemon for iOS jailbreak devices, C client-server API
[<img src="http://buildbot.bluekitchen-gmbh.com/btstack/badge.png?builder=port-mtk-master">](https://buildbot.bluekitchen-gmbh.com/btstack/builders/port-mtk-master)     | mtk: daemon for rooted Android devices, based on Mediatek MT65xx processor, Java and C client-server API
[<img src="http://buildbot.bluekitchen-gmbh.com/btstack/badge.png?builder=port-wiced-master">](https://buildbot.bluekitchen-gmbh.com/btstack/builders/port-wiced-master)    | wiced: Broadcom platforms that support the WICED SDK
=======
[<img src="http://buildbot.bluekitchen-gmbh.com/btstack/badge.png?builder=port-posix-h4-develop">](https://buildbot.bluekitchen-gmbh.com/btstack/builders/port-posix-h4-develop) | posix: Unix-based system connected to Bluetooth module via serial port   
[<img src="http://buildbot.bluekitchen-gmbh.com/btstack/badge.png?builder=port-libusb-develop">](https://buildbot.bluekitchen-gmbh.com/btstack/builders/port-libusb-develop)     | libusb: Unix-based system with dedicated USB Bluetooth dongle
.. | windows-h4: Win32-based system connected to Bluetooth module via serial port   
.. | windows-winusb: Win32-based system with dedicated USB Bluetooth dongle
[<img src="http://buildbot.bluekitchen-gmbh.com/btstack/badge.png?builder=port-daemon-develop">](https://buildbot.bluekitchen-gmbh.com/btstack/builders/port-daemon-develop)     | daemon: TCP and Unix domain named socket client-server architecture supporting multiple clients
[<img src="http://buildbot.bluekitchen-gmbh.com/btstack/badge.png?builder=java-develop">](https://buildbot.bluekitchen-gmbh.com/btstack/builders/java-develop)                   | java: Java wrapper for daemon 
[<img src="http://buildbot.bluekitchen-gmbh.com/btstack/badge.png?builder=port-ios-develop">](https://buildbot.bluekitchen-gmbh.com/btstack/builders/port-ios-develop)           | iOS: daemon for iOS jailbreak devices, C client-server API
[<img src="http://buildbot.bluekitchen-gmbh.com/btstack/badge.png?builder=port-mtk-develop">](https://buildbot.bluekitchen-gmbh.com/btstack/builders/port-mtk-develop)           | mtk: daemon for rooted Android devices, based on Mediatek MT65xx processor, Java and C client-server API
[<img src="http://buildbot.bluekitchen-gmbh.com/btstack/badge.png?builder=port-wiced-develop">](https://buildbot.bluekitchen-gmbh.com/btstack/builders/port-wiced-develop)       | wiced: Broadcom platforms that support the WICED SDK
>>>>>>> 1bbecc2b

## Supported Chipsets

Chipset              | Type      | HCI Transport   | SCO over HCI (2) | BTstack folder | Comment 
-------------------- |-----------| ----------------|------------------|----------------|---------
Broadcom UART        | Dual mode | H4, H5          | Probably         | bcm            | Max UART baudrate 2 mbps
Broadcom USB Dongles | Dual mode | USB             | Yes              | bcm            | 
CSR UART             | Dual mode | H4, H5          | No (didn't work) | csr            | 
CSR USB Dongles      | Dual mode | USB             | Yes              | csr            |
EM 9301              | LE        | SPI             | n.a.             | em9301         | Custom HCI SPI implementation
Nordic nRF           | LE        | H4              | n.a.             |                | Requires custom HCI firmware
STM STLC2500D        | Classic   | H4              | No (didn't try)  | stlc2500d      | Custom deep sleep management not supported
Toshiba TC35661      | Dual mode | H4              | No (didn't try)  | tc3566         | HCI version not tested.
TI CC256x, WL183x    | Dual mode | H4, H5, eHCILL  | Yes              | cc256x         | Also WL185x, WL187x, and WL189x

[More infos on supported chipsets](https://bluekitchen-gmbh.com/btstack/chipsets/)

## Source Tree Overview
Path				| Description
--------------------|---------------
chipset             | Support for individual Bluetooth chipsets
doc                 | Sources for BTstack documentation
example             | Example applications available for all ports
platform            | Support for special OSs and/or MCU architectures
port                | Complete port for a MCU + Chipset combinations
src                 | Bluetooth stack implementation
test                | Unit and PTS tests
tool                | Helper tools for BTstack<|MERGE_RESOLUTION|>--- conflicted
+++ resolved
@@ -1,22 +1,22 @@
-**_Note: Major API Changes. For older projects, you may use the [v0.9 branch](https://github.com/bluekitchen/btstack/tree/v0.9). 
+**_Note: Major API Changes. For older projects, you may use the [v0.9 branch](https://github.com/bluekitchen/btstack/tree/v0.9).
 Please see [Migration notes](https://github.com/bluekitchen/btstack/blob/master/doc/manual/docs/appendix/migration.md)_**
 
 # Welcome to BTstack
 
-BTstack is [BlueKitchen's](http://bluekitchen-gmbh.com) implementation of the official Bluetooth stack. 
-It is well suited for small, resource-constraint devices 
-such as 8 or 16 bit embedded systems as it is highly configurable and comes with an ultra small memory footprint. 
+BTstack is [BlueKitchen's](http://bluekitchen-gmbh.com) implementation of the official Bluetooth stack.
+It is well suited for small, resource-constraint devices
+such as 8 or 16 bit embedded systems as it is highly configurable and comes with an ultra small memory footprint.
 A minimal configuration for an SPP server on a MSP430 can run in 32 kB FLASH and only 4 kB of RAM.
 
 Targeting a variety of platforms is as simple as providing the necessary UART, CPU, and CLOCK implementations. BTstack is currently capable of connecting to Bluetooth-modules via: (H2) HCI USB, (H4) HCI UART + TI's eHCILL, and (H5) HCI Three-Wire UART.
 
-On smaller embedded systems, a minimal run loop implementation allows to use BTstack without a Real Time OS (RTOS). 
-If a RTOS is already provided, BTstack can be integrated and run as a single thread. 
+On smaller embedded systems, a minimal run loop implementation allows to use BTstack without a Real Time OS (RTOS).
+If a RTOS is already provided, BTstack can be integrated and run as a single thread.
 
-On larger systems, BTstack provides a daemon that connects to a Bluetooth module. 
+On larger systems, BTstack provides a daemon that connects to a Bluetooth module.
 Multiple applications can communicate with this daemon over different inter-process communication methods.
 
-BTstack supports the Central and the Peripheral Role of Bluetooth 4.2 Low Energy specification. 
+BTstack supports the Central and the Peripheral Role of Bluetooth 4.2 Low Energy specification.
 It can be configured to run as either single-mode stack or a dual-mode stack.
 
 BTstack is free for non-commercial use. However, for commercial use, <a href="mailto:contact@bluekitchen-gmbh.com">tell us</a> a bit about your project to get a quote.
@@ -25,13 +25,7 @@
 
 **Discussion and Community Support:** [BTstack Google Group](http://groups.google.com/group/btstack-dev)
 
-<<<<<<< HEAD
-## Documentation
-- [HTML](http://bluekitchen-gmbh.com/btstack/)
-- [PDF](http://bluekitchen-gmbh.com/btstack.pdf)
-=======
 ### Supported Protocols and Profiles
->>>>>>> 1bbecc2b
 
 **Protocols:** L2CAP, RFCOMM, SDP, BNEP, ATT, SM (incl. LE Secure Connections).
 
@@ -39,7 +33,7 @@
 
 **Coming next** A2DP, AVRCP, HID, HOGP, BLE Mesh, and more.
 
-It has been qualified with the the Bluetooth SIG for GAP, IOP, HFP, HSP, SPP, PAN profiles and 
+It has been qualified with the the Bluetooth SIG for GAP, IOP, HFP, HSP, SPP, PAN profiles and
 GATT, SM of the Bluetooth 4.2 LE Central and Peripheral roles (QD ID 25340). For information on MFi/iAP2 support, please <a href="mailto:contact@bluekitchen-gmbh.com">contact us</a>.
 
 
@@ -49,7 +43,7 @@
 
 #### Embedded Platforms:      
 Status               | Platform
---------------       | ------ 
+--------------       | ------
 [<img src="http://buildbot.bluekitchen-gmbh.com/btstack/badge.png?builder=port-ez430-rf2560-master">](https://buildbot.bluekitchen-gmbh.com/btstack/builders/port-ez430-rf2560-master) | [EZ430-RF256x Bluetooth Evaluation Tool for MSP430](http://www.ti.com/tool/ez430-rf256x)
 [<img src="http://buildbot.bluekitchen-gmbh.com/btstack/badge.png?builder=port-msp-exp430f5438-cc2564b-master">](https://buildbot.bluekitchen-gmbh.com/btstack/builders/port-msp-exp430f5438-cc2564b-master) | [MSP430F5438 Experimenter Board for MSP430](http://www.ti.com/tool/msp-exp430f5438) with [Bluetooth CC2564 Module Evaluation Board](http://www.ti.com/tool/cc2564modnem)
 [<img src="http://buildbot.bluekitchen-gmbh.com/btstack/badge.png?builder=port-msp430f5229lp-cc2564b-master">](https://buildbot.bluekitchen-gmbh.com/btstack/builders/port-msp430f5229lp-cc2564b-master)     | [MSP-EXP430F5529LP LaunchPad](http://www.ti.com/ww/en/launchpad/launchpads-msp430-msp-exp430f5529lp.html#tabs) with [Bluetooth CC2564 Module Evaluation Board](http://www.ti.com/tool/cc2564modnem) and [EM Adapter BoosterPack](http://www.ti.com/tool/boost-ccemadapter) with additional 32768Hz quartz oscillator
@@ -60,34 +54,24 @@
 
 #### Other Platforms:     
 Status               | Platform
---------------       | ------ 
-<<<<<<< HEAD
+--------------       | ------
 [<img src="http://buildbot.bluekitchen-gmbh.com/btstack/badge.png?builder=port-posix-h4-master">](https://buildbot.bluekitchen-gmbh.com/btstack/builders/port-posix-h4-master) | posix: Unix-based system talking to Bluetooth module via serial port   
 [<img src="http://buildbot.bluekitchen-gmbh.com/btstack/badge.png?builder=port-libusb-master">](https://buildbot.bluekitchen-gmbh.com/btstack/builders/port-libusb-master)   | libusb: Unix-based system talking via USB Bluetooth dongle
+No build server yet | windows-h4: Win32-based system connected to Bluetooth module via serial port   
+No build server yet | windows-winusb: Win32-based system with dedicated USB Bluetooth dongle
 [<img src="http://buildbot.bluekitchen-gmbh.com/btstack/badge.png?builder=port-daemon-master">](https://buildbot.bluekitchen-gmbh.com/btstack/builders/port-daemon-master)   | daemon: TCP and Unix domain named socket client-server architecture supporting multiple clients
-[<img src="http://buildbot.bluekitchen-gmbh.com/btstack/badge.png?builder=java-master">](https://buildbot.bluekitchen-gmbh.com/btstack/builders/java-master)          | java: Java wrapper for daemon 
+[<img src="http://buildbot.bluekitchen-gmbh.com/btstack/badge.png?builder=java-master">](https://buildbot.bluekitchen-gmbh.com/btstack/builders/java-master)          | java: Java wrapper for daemon
 [<img src="http://buildbot.bluekitchen-gmbh.com/btstack/badge.png?builder=port-ios-master">](https://buildbot.bluekitchen-gmbh.com/btstack/builders/port-ios-master)      | iOS: daemon for iOS jailbreak devices, C client-server API
 [<img src="http://buildbot.bluekitchen-gmbh.com/btstack/badge.png?builder=port-mtk-master">](https://buildbot.bluekitchen-gmbh.com/btstack/builders/port-mtk-master)     | mtk: daemon for rooted Android devices, based on Mediatek MT65xx processor, Java and C client-server API
 [<img src="http://buildbot.bluekitchen-gmbh.com/btstack/badge.png?builder=port-wiced-master">](https://buildbot.bluekitchen-gmbh.com/btstack/builders/port-wiced-master)    | wiced: Broadcom platforms that support the WICED SDK
-=======
-[<img src="http://buildbot.bluekitchen-gmbh.com/btstack/badge.png?builder=port-posix-h4-develop">](https://buildbot.bluekitchen-gmbh.com/btstack/builders/port-posix-h4-develop) | posix: Unix-based system connected to Bluetooth module via serial port   
-[<img src="http://buildbot.bluekitchen-gmbh.com/btstack/badge.png?builder=port-libusb-develop">](https://buildbot.bluekitchen-gmbh.com/btstack/builders/port-libusb-develop)     | libusb: Unix-based system with dedicated USB Bluetooth dongle
-.. | windows-h4: Win32-based system connected to Bluetooth module via serial port   
-.. | windows-winusb: Win32-based system with dedicated USB Bluetooth dongle
-[<img src="http://buildbot.bluekitchen-gmbh.com/btstack/badge.png?builder=port-daemon-develop">](https://buildbot.bluekitchen-gmbh.com/btstack/builders/port-daemon-develop)     | daemon: TCP and Unix domain named socket client-server architecture supporting multiple clients
-[<img src="http://buildbot.bluekitchen-gmbh.com/btstack/badge.png?builder=java-develop">](https://buildbot.bluekitchen-gmbh.com/btstack/builders/java-develop)                   | java: Java wrapper for daemon 
-[<img src="http://buildbot.bluekitchen-gmbh.com/btstack/badge.png?builder=port-ios-develop">](https://buildbot.bluekitchen-gmbh.com/btstack/builders/port-ios-develop)           | iOS: daemon for iOS jailbreak devices, C client-server API
-[<img src="http://buildbot.bluekitchen-gmbh.com/btstack/badge.png?builder=port-mtk-develop">](https://buildbot.bluekitchen-gmbh.com/btstack/builders/port-mtk-develop)           | mtk: daemon for rooted Android devices, based on Mediatek MT65xx processor, Java and C client-server API
-[<img src="http://buildbot.bluekitchen-gmbh.com/btstack/badge.png?builder=port-wiced-develop">](https://buildbot.bluekitchen-gmbh.com/btstack/builders/port-wiced-develop)       | wiced: Broadcom platforms that support the WICED SDK
->>>>>>> 1bbecc2b
 
 ## Supported Chipsets
 
-Chipset              | Type      | HCI Transport   | SCO over HCI (2) | BTstack folder | Comment 
+Chipset              | Type      | HCI Transport   | SCO over HCI (2) | BTstack folder | Comment
 -------------------- |-----------| ----------------|------------------|----------------|---------
 Broadcom UART        | Dual mode | H4, H5          | Probably         | bcm            | Max UART baudrate 2 mbps
-Broadcom USB Dongles | Dual mode | USB             | Yes              | bcm            | 
-CSR UART             | Dual mode | H4, H5          | No (didn't work) | csr            | 
+Broadcom USB Dongles | Dual mode | USB             | Yes              | bcm            |
+CSR UART             | Dual mode | H4, H5          | No (didn't work) | csr            |
 CSR USB Dongles      | Dual mode | USB             | Yes              | csr            |
 EM 9301              | LE        | SPI             | n.a.             | em9301         | Custom HCI SPI implementation
 Nordic nRF           | LE        | H4              | n.a.             |                | Requires custom HCI firmware
